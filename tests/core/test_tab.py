--- conflicted
+++ resolved
@@ -267,8 +267,30 @@
         # original_response = loads(body)
         # assert original_response["name"] == "Zendriver"
 
-
-<<<<<<< HEAD
+        
+async def test_intercept_with_reload(browser: zd.Browser) -> None:
+    tab = browser.main_tab
+    assert tab is not None
+
+    async with tab.intercept(
+        "*/user-data.json",
+        RequestStage.RESPONSE,
+        ResourceType.XHR,
+    ) as interception:
+        await tab.get(sample_file("profile.html"))
+        await interception.response_body
+        await interception.continue_request()
+
+        await interception.reset()
+        await tab.reload()
+        body, _ = await interception.response_body
+        await interception.continue_request()
+
+        assert body is not None
+        # original_response = loads(body)
+        # assert original_response["name"] == "Zendriver"
+
+
 async def test_evaluate_complex_object_no_error(browser: zd.Browser) -> None:
     tab = await browser.get(sample_file("complex_object.html"))
     await tab.wait_for_ready_state("complete")
@@ -329,26 +351,3 @@
             assert isinstance(
                 result, validator
             ), f"Expected {validator} for '{expression}', got {type(result)}: {result}"
-=======
-async def test_intercept_with_reload(browser: zd.Browser) -> None:
-    tab = browser.main_tab
-    assert tab is not None
-
-    async with tab.intercept(
-        "*/user-data.json",
-        RequestStage.RESPONSE,
-        ResourceType.XHR,
-    ) as interception:
-        await tab.get(sample_file("profile.html"))
-        await interception.response_body
-        await interception.continue_request()
-
-        await interception.reset()
-        await tab.reload()
-        body, _ = await interception.response_body
-        await interception.continue_request()
-
-        assert body is not None
-        # original_response = loads(body)
-        # assert original_response["name"] == "Zendriver"
->>>>>>> 03e3403c
