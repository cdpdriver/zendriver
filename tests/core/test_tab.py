import asyncio

import pytest

import zendriver as zd
from tests.sample_data import sample_file
from zendriver.cdp.fetch import RequestStage
from zendriver.cdp.network import ResourceType


async def test_set_user_agent_sets_navigator_values(browser: zd.Browser):
    tab = browser.main_tab

    await tab.set_user_agent(
        "Test user agent", accept_language="testLang", platform="TestPlatform"
    )

    navigator_user_agent = await tab.evaluate("navigator.userAgent")
    navigator_language = await tab.evaluate("navigator.language")
    navigator_platform = await tab.evaluate("navigator.platform")
    assert navigator_user_agent == "Test user agent"
    assert navigator_language == "testLang"
    assert navigator_platform == "TestPlatform"


async def test_set_user_agent_defaults_existing_user_agent(browser: zd.Browser):
    tab = browser.main_tab
    existing_user_agent = await tab.evaluate("navigator.userAgent")

    await tab.set_user_agent(accept_language="testLang")

    navigator_user_agent = await tab.evaluate("navigator.userAgent")
    navigator_language = await tab.evaluate("navigator.language")
    assert navigator_user_agent == existing_user_agent
    assert navigator_language == "testLang"


async def test_find_finds_element_by_text(browser: zd.Browser):
    tab = await browser.get(sample_file("groceries.html"))

    result = await tab.find("Apples")

    assert result is not None
    assert result.tag == "li"
    assert result.text == "Apples"


async def test_find_times_out_if_element_not_found(browser: zd.Browser):
    tab = await browser.get(sample_file("groceries.html"))

    with pytest.raises(asyncio.TimeoutError):
        await tab.find("Clothes", timeout=1)


async def test_select(browser: zd.Browser):
    tab = await browser.get(sample_file("groceries.html"))

    result = await tab.select("li[aria-label^='Apples']")

    assert result is not None
    assert result.tag == "li"
    assert result.text == "Apples"


async def test_xpath(browser: zd.Browser):
    tab = await browser.get(sample_file("groceries.html"))

    results = await tab.xpath('//li[@aria-label="Apples (42)"]')

    assert len(results) == 1
    result = results[0]

    assert result is not None
    assert result.tag == "li"
    assert result.text == "Apples"


async def test_add_handler_type_event(browser: zd.Browser):
    tab = await browser.get(sample_file("groceries.html"))

    async def request_handler_1(event):
        pass

    async def request_handler_2(event):
        pass

    assert len(tab.handlers) == 0

    tab.add_handler(zd.cdp.network.RequestWillBeSent, request_handler_1)

    tab.add_handler(zd.cdp.network.RequestWillBeSent, request_handler_2)

    assert len(tab.handlers) == 1
    assert len(tab.handlers[zd.cdp.network.RequestWillBeSent]) == 2
    assert tab.handlers[zd.cdp.network.RequestWillBeSent] == [
        request_handler_1,
        request_handler_2,
    ]


async def test_add_handler_module_event(browser: zd.Browser):
    tab = await browser.get(sample_file("groceries.html"))

    async def request_handler(event):
        pass

    assert len(tab.handlers) == 0

    tab.add_handler(zd.cdp.network, request_handler)

    assert len(tab.handlers) == 27


async def test_remove_handlers(browser: zd.Browser):
    tab = await browser.get(sample_file("groceries.html"))

    async def request_handler(event):
        pass

    tab.add_handler(zd.cdp.network.RequestWillBeSent, request_handler)
    assert len(tab.handlers) == 1

    tab.remove_handlers()
    assert len(tab.handlers) == 0


async def test_remove_handlers_specific_event(browser: zd.Browser):
    tab = await browser.get(sample_file("groceries.html"))

    async def request_handler(event):
        pass

    tab.add_handler(zd.cdp.network.RequestWillBeSent, request_handler)
    assert len(tab.handlers) == 1

    tab.remove_handlers(
        zd.cdp.network.RequestWillBeSent,
    )
    assert len(tab.handlers) == 0


async def test_remove_specific_handler(browser: zd.Browser):
    tab = await browser.get(sample_file("groceries.html"))

    async def request_handler_1(event):
        pass

    async def request_handler_2(event):
        pass

    tab.add_handler(zd.cdp.network.RequestWillBeSent, request_handler_1)
    tab.add_handler(zd.cdp.network.RequestWillBeSent, request_handler_2)
    assert len(tab.handlers) == 1
    assert len(tab.handlers[zd.cdp.network.RequestWillBeSent]) == 2

    tab.remove_handlers(zd.cdp.network.RequestWillBeSent, request_handler_1)
    assert len(tab.handlers) == 1
    assert len(tab.handlers[zd.cdp.network.RequestWillBeSent]) == 1


async def test_remove_handlers_without_event(browser: zd.Browser):
    tab = await browser.get(sample_file("groceries.html"))

    async def request_handler(event):
        pass

    tab.add_handler(zd.cdp.network.RequestWillBeSent, request_handler)
    assert len(tab.handlers) == 1

    with pytest.raises(ValueError) as e:
        tab.remove_handlers(handler=request_handler)
        assert str(e) == "if handler is provided, event_type should be provided as well"


async def test_wait_for_ready_state(browser: zd.Browser):
    tab = await browser.get(sample_file("groceries.html"))

    await tab.wait_for_ready_state("complete")

    ready_state = await tab.evaluate("document.readyState")
    assert ready_state == "complete"


async def test_expect_request(browser: zd.Browser):
    tab = browser.main_tab

    async with tab.expect_request(sample_file("groceries.html")) as request_info:
        await tab.get(sample_file("groceries.html"))
        req = await request_info.value
        assert type(req) is zd.cdp.network.RequestWillBeSent
        assert type(req.request) is zd.cdp.network.Request
        assert req.request.url == sample_file("groceries.html")
        assert req.request_id is not None

        response_body = await request_info.response_body
        assert response_body is not None
        assert type(response_body) is tuple


async def test_expect_response(browser: zd.Browser):
    tab = browser.main_tab

    async with tab.expect_response(sample_file("groceries.html")) as response_info:
        await tab.get(sample_file("groceries.html"))
        resp = await response_info.value
        assert type(resp) is zd.cdp.network.ResponseReceived
        assert type(resp.response) is zd.cdp.network.Response
        assert resp.request_id is not None

        response_body = await response_info.response_body
        assert response_body is not None
        assert type(response_body) is tuple


async def test_expect_download(browser: zd.Browser):
    tab = browser.main_tab

    async with tab.expect_download() as download_ex:
        await tab.get(sample_file("groceries.html"))
        await (await tab.select("#download_file")).click()
<<<<<<< HEAD
        download = await download_ex.value
        assert type(download) is zd.cdp.page.DownloadWillBegin
        assert download.url is not None
=======
        download = await asyncio.wait_for(download_ex.value, timeout=3)
        assert type(download) is zd.cdp.browser.DownloadWillBegin
        assert download.url is not None


async def test_intercept(browser: zd.Browser):
    tab = browser.main_tab

    async with tab.intercept(
        "*/user-data.json",
        RequestStage.RESPONSE,
        ResourceType.XHR,
    ) as interception:
        await tab.get(sample_file("profile.html"))
        body, _ = await interception.response_body
        await interception.continue_request()

        assert body is not None
        # original_response = loads(body)
        # assert original_response["name"] == "Zendriver"
>>>>>>> 4c52819d
<|MERGE_RESOLUTION|>--- conflicted
+++ resolved
@@ -218,13 +218,8 @@
     async with tab.expect_download() as download_ex:
         await tab.get(sample_file("groceries.html"))
         await (await tab.select("#download_file")).click()
-<<<<<<< HEAD
         download = await download_ex.value
         assert type(download) is zd.cdp.page.DownloadWillBegin
-        assert download.url is not None
-=======
-        download = await asyncio.wait_for(download_ex.value, timeout=3)
-        assert type(download) is zd.cdp.browser.DownloadWillBegin
         assert download.url is not None
 
 
@@ -242,5 +237,4 @@
 
         assert body is not None
         # original_response = loads(body)
-        # assert original_response["name"] == "Zendriver"
->>>>>>> 4c52819d
+        # assert original_response["name"] == "Zendriver"