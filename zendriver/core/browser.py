--- conflicted
+++ resolved
@@ -15,11 +15,7 @@
 import urllib.request
 import warnings
 from collections import defaultdict
-<<<<<<< HEAD
-from typing import List, Tuple, Union, Dict
-=======
-from typing import List, Tuple, Union, Any
->>>>>>> dd9a4f82
+from typing import List, Tuple, Union, Dict, Any
 
 import asyncio_atexit
 
