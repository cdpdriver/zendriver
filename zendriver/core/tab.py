from __future__ import annotations

import asyncio
import datetime
import logging
import pathlib
import re
import typing
import urllib.parse
import warnings
import webbrowser
from typing import TYPE_CHECKING, Any, List, Literal, Optional, Tuple, Union

from .. import cdp
from . import element, util
from .config import PathLike
from .connection import Connection, ProtocolException
from .expect import DownloadExpectation, RequestExpectation, ResponseExpectation

if TYPE_CHECKING:
    from .browser import Browser
    from .element import Element

logger = logging.getLogger(__name__)


class Tab(Connection):
    """
    :ref:`tab` is the controlling mechanism/connection to a 'target',
    for most of us 'target' can be read as 'tab'. however it could also
    be an iframe, serviceworker or background script for example,
    although there isn't much to control for those.

    if you open a new window by using :py:meth:`browser.get(..., new_window=True)`
    your url will open a new window. this window is a 'tab'.
    When you browse to another page, the tab will be the same (it is an browser view).

    So it's important to keep some reference to tab objects, in case you're
    done interacting with elements and want to operate on the page level again.

    Custom CDP commands
    ---------------------------
    Tab object provide many useful and often-used methods. It is also
    possible to utilize the included cdp classes to to something totally custom.

    the cdp package is a set of so-called "domains" with each having methods, events and types.
    to send a cdp method, for example :py:obj:`cdp.page.navigate`, you'll have to check
    whether the method accepts any parameters and whether they are required or not.

    you can use

    ```python
    await tab.send(cdp.page.navigate(url='https://yoururlhere'))
    ```

    so tab.send() accepts a generator object, which is created by calling a cdp method.
    this way you can build very detailed and customized commands.
    (note: finding correct command combo's can be a time consuming task, luckily i added a whole bunch
    of useful methods, preferably having the same api's or lookalikes, as in selenium)


    some useful, often needed and simply required methods
    ===================================================================


    :py:meth:`~find`  |  find(text)
    ----------------------------------------
    find and returns a single element by text match. by default returns the first element found.
    much more powerful is the best_match flag, although also much more expensive.
    when no match is found, it will retry for <timeout> seconds (default: 10), so
    this is also suitable to use as wait condition.


    :py:meth:`~find` |  find(text, best_match=True) or find(text, True)
    ---------------------------------------------------------------------------------
    Much more powerful (and expensive!!) than the above, is the use of the `find(text, best_match=True)` flag.
    It will still return 1 element, but when multiple matches are found, picks the one having the
    most similar text length.
    How would that help?
    For example, you search for "login", you'd probably want the "login" button element,
    and not thousands of scripts,meta,headings which happens to contain a string of "login".

    when no match is found, it will retry for <timeout> seconds (default: 10), so
    this is also suitable to use as wait condition.


    :py:meth:`~select` | select(selector)
    ----------------------------------------
    find and returns a single element by css selector match.
    when no match is found, it will retry for <timeout> seconds (default: 10), so
    this is also suitable to use as wait condition.


    :py:meth:`~select_all` | select_all(selector)
    ------------------------------------------------
    find and returns all elements by css selector match.
    when no match is found, it will retry for <timeout> seconds (default: 10), so
    this is also suitable to use as wait condition.


    await :py:obj:`Tab`
    ---------------------------
    calling `await tab` will do a lot of stuff under the hood, and ensures all references
    are up to date. also it allows for the script to "breathe", as it is oftentime faster than your browser or
    webpage. So whenever you get stuck and things crashes or element could not be found, you should probably let
    it "breathe"  by calling `await page`  and/or `await page.sleep()`

    also, it's ensuring :py:obj:`~url` will be updated to the most recent one, which is quite important in some
    other methods.

    Using other and custom CDP commands
    ======================================================
    using the included cdp module, you can easily craft commands, which will always return an generator object.
    this generator object can be easily sent to the :py:meth:`~send`  method.

    :py:meth:`~send`
    ---------------------------
    this is probably THE most important method, although you won't ever call it, unless you want to
    go really custom. the send method accepts a :py:obj:`cdp` command. Each of which can be found in the
    cdp section.

    when you import * from this package, cdp will be in your namespace, and contains all domains/actions/events
    you can act upon.
    """

    browser: Browser | None
    _download_behavior: List[str] | None = None

    def __init__(
        self,
        websocket_url: str,
        target: cdp.target.TargetInfo,
        browser: Browser | None = None,
        **kwargs,
    ):
        super().__init__(websocket_url, target, browser, **kwargs)
        self.browser = browser
        self._dom = None
        self._window_id = None

    @property
    def inspector_url(self):
        """
        get the inspector url. this url can be used in another browser to show you the devtools interface for
        current tab. useful for debugging (and headless)
        :return:
        :rtype:
        """
        if not self.browser:
            raise ValueError(
                "this tab has no browser attribute, so you can't use inspector_url"
            )

        return f"http://{self.browser.config.host}:{self.browser.config.port}/devtools/inspector.html?ws={self.websocket_url[5:]}"

    def inspector_open(self):
        webbrowser.open(self.inspector_url, new=2)

    async def disable_dom_agent(self):
        # The DOM.disable can throw an exception if not enabled,
        # but if it's already disabled, that's not a "real" error.

        # DOM agent hasn't been enabled
        # command:DOM.disable
        # params:[] [code: -32000]

        # If not ignored, an exception is thrown, and masks other problems
        # (e.g., Could not find node with given id)

        try:
            await self.send(cdp.dom.disable())
        except ProtocolException:
            logger.debug("Ignoring DOM.disable exception", exc_info=True)
            pass

    async def open_external_inspector(self):
        """
        opens the system's browser containing the devtools inspector page
        for this tab. could be handy, especially to debug in headless mode.
        """
        import webbrowser

        webbrowser.open(self.inspector_url)

    async def find(
        self,
        tagname: Optional[str] = None,
        attrs: Optional[dict[str, str]] = None,
        text: Optional[str] = None,
        timeout: Union[int, float] = 10,
    ):
        """
        find single element by text
        can also be used to wait for such element to appear.

        :param tagname: tagname to search for. ex: div, span, input, button..
        :type tagname: str
        :param attrs: attributes to search for. ex: {'class':'class1', 'name':'name1', 'id':'123'}
        :type attrs: dict
        :param text: text to search for. note: script contents are also considered text
        :type text: str
                 since we deal with nodes instead of elements, the find function most often returns
                 so called text nodes, which is actually a element of plain text, which is
                 the somehow imaginary "child" of a "span", "p", "script" or any other elements which have text between their opening
                 and closing tags.
                 most often when we search by text, we actually aim for the element containing the text instead of
                 a lousy plain text node, so by default the containing element is returned.

                 however, there are (why not) exceptions, for example elements that use the "placeholder=" property.
                 this text is rendered, but is not a pure text node. in that case you can set this flag to False.
                 since in this case we are probably interested in just that element, and not it's parent.


                 # todo, automatically determine node type
                 # ignore the return_enclosing_element flag if the found node is NOT a text node but a
                 # regular element (one having a tag) in which case that is exactly what we need.
         :type return_enclosing_element: bool
        :param timeout: raise timeout exception when after this many seconds nothing is found.
        :type timeout: float,int
        """

        loop = asyncio.get_running_loop()
        start_time = loop.time()

        tagname = tagname.strip().lower() if tagname else None
        attrs = {k.strip(): v.strip() for k, v in attrs.items()} if attrs else None
        text = text.strip().lower() if text else None

        if not text and not tagname and not attrs:
            # raising an error in case neither text nor tagname values were provided
            raise ValueError(
                "You must provide either tagname, attrs, or text to find an element."
            )

        items = await self._find_elements_by_tagname_attrs_text(  # items is a list that might contain either a single element if found, or None
            tagname=tagname, attrs=attrs, text=text, return_after_first_match=True
        )
        while not items:
            await self.wait()
            items = await self._find_elements_by_tagname_attrs_text(
                tagname=tagname, attrs=attrs, text=text, return_after_first_match=True
            )
            if loop.time() - start_time > timeout:
                raise asyncio.TimeoutError(
                    f"Time ran out while waiting for element with tagname: {tagname}, attributess: {attrs}, text:{text}"
                )
            await self.sleep(0.5)

        return items[0]  # returning the first and only element of the list items

    async def select(
        self,
        selector: str,
        timeout: Union[int, float] = 10,
    ) -> Element:
        """
        find single element by css selector.
        can also be used to wait for such element to appear.

        :param selector: css selector, eg a[href], button[class*=close], a > img[src]
        :type selector: str

        :param timeout: raise timeout exception when after this many seconds nothing is found.
        :type timeout: float,int

        """
        loop = asyncio.get_running_loop()
        start_time = loop.time()

        selector = selector.strip()
        item = await self.query_selector(selector)

        while not item:
            await self.wait()
            item = await self.query_selector(selector)
            if loop.time() - start_time > timeout:
                raise asyncio.TimeoutError(
                    "time ran out while waiting for: %s" % selector
                )
            await self.sleep(0.5)
        return item

    async def find_all(
        self,
        tagname: Optional[str] = None,
        attrs: Optional[dict[str, str]] = None,
        text: Optional[str] = None,
        timeout: Union[int, float] = 10,
    ) -> List[Element]:
        """
        find multiple elements by text
        can also be used to wait for such element to appear.

        :param tagname: tagname to search for. ex: div, span, input, button..
        :type tagname: str
        :param attrs: attributes to search for. ex: {'class':'class1', 'name':'name1', 'id':'123'}
        :type attrs: dict
        :param text: text to search for. note: script contents are also considered text
        :type text: str

        :param timeout: raise timeout exception when after this many seconds nothing is found.
        :type timeout: float,int
        """

        loop = asyncio.get_running_loop()
        start_time = loop.time()

        tagname = tagname.strip().lower() if tagname else None
        attrs = {k.strip(): v.strip() for k, v in attrs.items()} if attrs else None
        text = text.strip().lower() if text else None

        if not text and not tagname and not attrs:
            # raising an error in case neither text nor tagname values were provided
            raise ValueError(
                "You must provide either tagname, attrs, or text to find elements."
            )

        items = await self._find_elements_by_tagname_attrs_text(
            tagname=tagname, attrs=attrs, text=text, return_after_first_match=False
        )
        while not items:
            await self.wait()
            items = await self._find_elements_by_tagname_attrs_text(
                tagname=tagname, attrs=attrs, text=text, return_after_first_match=False
            )
            if loop.time() - start_time > timeout:
                raise asyncio.TimeoutError(
                    f"Time ran out while waiting for elements with tagname: {tagname}, attributess: {attrs}, text: {text}"
                )
            await self.sleep(0.5)

        return items

    async def select_all(
        self, selector: str, timeout: Union[int, float] = 10, include_frames=False
    ) -> List[Element]:
        """
        find multiple elements by css selector.
        can also be used to wait for such element to appear.


        :param selector: css selector, eg a[href], button[class*=close], a > img[src]
        :type selector: str
        :param timeout: raise timeout exception when after this many seconds nothing is found.
        :type timeout: float,int
        :param include_frames: whether to include results in iframes.
        :type include_frames: bool
        """

        loop = asyncio.get_running_loop()
        now = loop.time()
        selector = selector.strip()
        items = []
        if include_frames:
            frames = await self.query_selector_all("iframe")
            # unfortunately, asyncio.gather here is not an option
            for fr in frames:
                items.extend(await fr.query_selector_all(selector))

        items.extend(await self.query_selector_all(selector))
        while not items:
            await self.wait()
            items = await self.query_selector_all(selector)
            if loop.time() - now > timeout:
                raise asyncio.TimeoutError(
                    "time ran out while waiting for: %s" % selector
                )
            await self.sleep(0.5)
        return items

    async def get(
        self, url="about:blank", new_tab: bool = False, new_window: bool = False
    ):
        """top level get. utilizes the first tab to retrieve given url.

        convenience function known from selenium.
        this function handles waits/sleeps and detects when DOM events fired, so it's the safest
        way of navigating.

        :param url: the url to navigate to
        :param new_tab: open new tab
        :param new_window:  open new window
        :return: Page
        """
        if not self.browser:
            raise AttributeError(
                "this page/tab has no browser attribute, so you can't use get()"
            )
        if new_window and not new_tab:
            new_tab = True

        if new_tab:
            return await self.browser.get(url, new_tab, new_window)
        else:
            await self.send(cdp.page.navigate(url))
            await self.wait()
            return self

    async def query_selector_all(
        self,
        selector: str,
        _node: cdp.dom.Node | Element | None = None,
    ):
        """
        equivalent of javascripts document.querySelectorAll.
        this is considered one of the main methods to use in this package.

        it returns all matching :py:obj:`zendriver.Element` objects.

        :param selector: css selector. (first time? => https://www.w3schools.com/cssref/css_selectors.php )
        :type selector: str
        :param _node: internal use
        :type _node:
        :return:
        :rtype:
        """
        doc: Any
        if not _node:
            doc = await self.send(cdp.dom.get_document(-1, True))
        else:
            doc = _node
            if _node.node_name == "IFRAME":
                doc = _node.content_document
        node_ids = []

        try:
            node_ids = await self.send(
                cdp.dom.query_selector_all(doc.node_id, selector)
            )
        except ProtocolException as e:
            if _node is not None:
                if e.message is not None and "could not find node" in e.message.lower():
                    if getattr(_node, "__last", None):
                        delattr(_node, "__last")
                        return []
                    # if supplied node is not found, the dom has changed since acquiring the element
                    # therefore we need to update our passed node and try again
                    if isinstance(_node, Element):
                        await _node.update()
                    # make sure this isn't turned into infinite loop
                    setattr(_node, "__last", True)
                    return await self.query_selector_all(selector, _node)
            else:
                await self.disable_dom_agent()
                raise
        if not node_ids:
            return []
        items = []

        for nid in node_ids:
            node = util.filter_recurse(doc, lambda n: n.node_id == nid)
            # we pass along the retrieved document tree,
            # to improve performance
            if not node:
                continue
            elem = element.create(node, self, doc)
            items.append(elem)

        return items

    async def query_selector(
        self,
        selector: str,
        _node: Optional[Union[cdp.dom.Node, Element]] = None,
    ):
        """
        find single element based on css selector string

        :param selector: css selector(s)
        :type selector: str
        :return:
        :rtype:
        """
        selector = selector.strip()

        doc: Any
        if not _node:
            doc = await self.send(cdp.dom.get_document(-1, True))
        else:
            doc = _node
            if _node.node_name == "IFRAME":
                doc = _node.content_document
        node_id = None

        try:
            node_id = await self.send(cdp.dom.query_selector(doc.node_id, selector))

        except ProtocolException as e:
            if _node is not None:
                if e.message is not None and "could not find node" in e.message.lower():
                    if getattr(_node, "__last", None):
                        delattr(_node, "__last")
                        return []
                    # if supplied node is not found, the dom has changed since acquiring the element
                    # therefore we need to update our passed node and try again
                    if isinstance(_node, Element):
                        await _node.update()
                    # make sure this isn't turned into infinite loop
                    setattr(_node, "__last", True)
                    return await self.query_selector(selector, _node)
            else:
                await self.disable_dom_agent()
                raise
        if not node_id:
            return
        node = util.filter_recurse(doc, lambda n: n.node_id == node_id)
        if not node:
            return
        return element.create(node, self, doc)

    async def _find_elements_by_tagname_attrs_text(
        self,
        tagname: Optional[str] = None,
        attrs: Optional[dict[str, str]] = None,
        text: Optional[str] = None,
        return_after_first_match: bool = False,
    ) -> list[Element]:
        """
        Finds and returns all elements matching the tagname, attributes, and optional innerText.

        :param tagname: The name of the HTML tag to search for (e.g., 'button', 'input'). Optional.
        :type tagname: str | None
        :param attrs: A dictionary of attributes and their corresponding values to match. Optional.
        :type attrs: dict[str, str] | None
        :param text: The expected text value of the element. Optional.
        :type text: str | None
        :param return_after_first_match: If True, stops traversal and returns a list containing only the first matching element.
        :type return_after_first_match: bool
        :return: List of matching elements. If return_after_first_match is True, the list contains at most one element.
        :rtype: list[Element]
        """

        elements = []
        stop_searching = False  # flag to indicate whether to stop searching

        async def traverse(node, parent_tree):
            """Recursive traversal of the DOM and shadow DOM to collect all matching elements."""

            nonlocal stop_searching

            if not node or stop_searching:
                return

            # create an element to check for the conditions we're looking for
            elem = element.create(node, self, parent_tree)

            # check for conditions
            matches_tagname = (
                not tagname
                or (
                    elem.tag_name
                    and tagname.strip().lower() == elem.tag_name.strip().lower()
                )
            )  # this condition evaluates to True if tagname was not provided; no filtering by tagname. Or if tagname equals our targeted element's tagname

            matches_attrs = (
                not attrs
                or (
                    elem.attributes
                    and all(
                        any(
                            elem.attributes[i] == attr
                            and value in elem.attributes[i + 1].split()
                            for i in range(0, len(elem.attributes), 2)
                        )
                        for attr, value in attrs.items()
                    )
                )
            )  # this condition evaluates to True if attrs was not provided; no filtering by attrs. Or if the provided attrs are in our targeted element's attributes

            matches_text = (
                not text
                or (elem.text and text.strip().lower() in elem.text.strip().lower())
            )  # this condition evaluates to True if text was not provided; no filtering by text. Or if text is in our targeted element's text

            # if all conditions match, add the element to the list of elements to return
            if matches_tagname and matches_attrs and matches_text:
                elements.append(elem)
                if return_after_first_match:  # if return_after_first_match is True then we stop searching for other elements after finding one target element
                    stop_searching = (
                        True  # set the flag to True to stop further traversal
                    )
                    return

            # if stop_searching is True, skip further traversal
            if stop_searching:
                return

            tasks = []

            # traverse shadow roots nodes
            if node.shadow_roots:
                tasks.extend(
                    traverse(shadow_root, parent_tree)
                    for shadow_root in node.shadow_roots
                )

            # traverse child nodes
            if node.children:
                tasks.extend(traverse(child, parent_tree) for child in node.children)

            await asyncio.gather(*tasks)

        # fetch the document root
        doc = await self.send(cdp.dom.get_document(depth=-1, pierce=True))

        # start traversing the DOM tree
        await traverse(doc, doc)

        # search within iframes concurrently
        if not stop_searching:  # only search iframes if we haven't found a match yet
            iframes = util.filter_recurse_all(
                doc, lambda node: node.node_name == "IFRAME"
            )
            iframe_tasks = [
                traverse(iframe.content_document, iframe.content_document)
                for iframe in iframes
                if iframe.content_document
            ]
<<<<<<< HEAD

            if iframe_tasks:
                await asyncio.gather(*iframe_tasks)

        # return the appropriate result
        if return_after_first_match:
            return elements[
                :1
            ]  # return a list containing only the first element (or empty list if no match)
        else:
            return elements  # return all matching elements
=======
            for iframe_elem in iframes_elems:
                if iframe_elem.content_document:
                    iframe_text_nodes = util.filter_recurse_all(
                        iframe_elem,
                        lambda node: node.node_type == 3  # noqa
                        and text.lower() in node.node_value.lower(),
                    )
                    if iframe_text_nodes:
                        iframe_text_elems = [
                            element.create(text_node, self, iframe_elem.tree)
                            for text_node in iframe_text_nodes
                        ]
                        items.extend(
                            text_node.parent for text_node in iframe_text_elems
                        )
        await self.disable_dom_agent()
        return items or []
>>>>>>> c3e98487

    async def find_element_by_text(
        self,
        text: str,
    ) -> Element | None:
        """
        finds and returns the first element containing <text>, or best match

        :param text:
        :type text:
        :return:
        :rtype:
        """
        if not text:
            raise ValueError("You must provide a text value to find an element with.")
        else:
            return await self.find(text=text)

<<<<<<< HEAD
    async def find_elements_by_text(
        self,
        text: str,
    ) -> list[Element]:
        """
        returns element which match the given text.
        please note: this may (or will) also return any other element (like inline scripts),
        which happen to contain that text.
=======
                return elem
            else:
                # naively just return the first result
                for elem in items:
                    if elem:
                        return elem
        finally:
            await self.disable_dom_agent()
>>>>>>> c3e98487

        :param text:
        :type text:
        :return:
        :rtype:
        """
        if not text:
            raise ValueError("You must provide a text value to find elements with.")
        else:
            return await self.find_all(text=text)

    async def back(self):
        """
        history back
        """
        await self.send(cdp.runtime.evaluate("window.history.back()"))

    async def forward(self):
        """
        history forward
        """
        await self.send(cdp.runtime.evaluate("window.history.forward()"))

    async def reload(
        self,
        ignore_cache: Optional[bool] = True,
        script_to_evaluate_on_load: Optional[str] = None,
    ):
        """
        Reloads the page

        :param ignore_cache: when set to True (default), it ignores cache, and re-downloads the items
        :type ignore_cache:
        :param script_to_evaluate_on_load: script to run on load. I actually haven't experimented with this one, so no guarantees.
        :type script_to_evaluate_on_load:
        :return:
        :rtype:
        """
        await self.send(
            cdp.page.reload(
                ignore_cache=ignore_cache,
                script_to_evaluate_on_load=script_to_evaluate_on_load,
            ),
        )

    async def evaluate(
        self, expression: str, await_promise=False, return_by_value=True
    ):
        remote_object, errors = await self.send(
            cdp.runtime.evaluate(
                expression=expression,
                user_gesture=True,
                await_promise=await_promise,
                return_by_value=return_by_value,
                allow_unsafe_eval_blocked_by_csp=True,
            )
        )
        if errors:
            raise ProtocolException(errors)

        if remote_object:
            if return_by_value:
                if remote_object.value:
                    return remote_object.value

            else:
                return remote_object, errors

    async def js_dumps(
        self, obj_name: str, return_by_value: Optional[bool] = True
    ) -> (
        dict
        | typing.Tuple[cdp.runtime.RemoteObject, cdp.runtime.ExceptionDetails | None]
    ):
        """
        dump given js object with its properties and values as a dict

        note: complex objects might not be serializable, therefore this method is not a "source of thruth"

        :param obj_name: the js object to dump
        :type obj_name: str

        :param return_by_value: if you want an tuple of cdp objects (returnvalue, errors), set this to False
        :type return_by_value: bool

        example
        ------

        x = await self.js_dumps('window')
        print(x)
            '...{
            'pageYOffset': 0,
            'visualViewport': {},
            'screenX': 10,
            'screenY': 10,
            'outerWidth': 1050,
            'outerHeight': 832,
            'devicePixelRatio': 1,
            'screenLeft': 10,
            'screenTop': 10,
            'styleMedia': {},
            'onsearch': None,
            'isSecureContext': True,
            'trustedTypes': {},
            'performance': {'timeOrigin': 1707823094767.9,
            'timing': {'connectStart': 0,
            'navigationStart': 1707823094768,
            ]...
            '
        """
        js_code_a = (
            """
                           function ___dump(obj, _d = 0) {
                               let _typesA = ['object', 'function'];
                               let _typesB = ['number', 'string', 'boolean'];
                               if (_d == 2) {
                                   console.log('maxdepth reached for ', obj);
                                   return
                               }
                               let tmp = {}
                               for (let k in obj) {
                                   if (obj[k] == window) continue;
                                   let v;
                                   try {
                                       if (obj[k] === null || obj[k] === undefined || obj[k] === NaN) {
                                           console.log('obj[k] is null or undefined or Nan', k, '=>', obj[k])
                                           tmp[k] = obj[k];
                                           continue
                                       }
                                   } catch (e) {
                                       tmp[k] = null;
                                       continue
                                   }


                                   if (_typesB.includes(typeof obj[k])) {
                                       tmp[k] = obj[k]
                                       continue
                                   }

                                   try {
                                       if (typeof obj[k] === 'function') {
                                           tmp[k] = obj[k].toString()
                                           continue
                                       }


                                       if (typeof obj[k] === 'object') {
                                           tmp[k] = ___dump(obj[k], _d + 1);
                                           continue
                                       }


                                   } catch (e) {}

                                   try {
                                       tmp[k] = JSON.stringify(obj[k])
                                       continue
                                   } catch (e) {

                                   }
                                   try {
                                       tmp[k] = obj[k].toString();
                                       continue
                                   } catch (e) {}
                               }
                               return tmp
                           }

                           function ___dumpY(obj) {
                               var objKeys = (obj) => {
                                   var [target, result] = [obj, []];
                                   while (target !== null) {
                                       result = result.concat(Object.getOwnPropertyNames(target));
                                       target = Object.getPrototypeOf(target);
                                   }
                                   return result;
                               }
                               return Object.fromEntries(
                                   objKeys(obj).map(_ => [_, ___dump(obj[_])]))

                           }
                           ___dumpY( %s )
                   """
            % obj_name
        )
        js_code_b = (
            """
            ((obj, visited = new WeakSet()) => {
                 if (visited.has(obj)) {
                     return {}
                 }
                 visited.add(obj)
                 var result = {}, _tmp;
                 for (var i in obj) {
                         try {
                             if (i === 'enabledPlugin' || typeof obj[i] === 'function') {
                                 continue;
                             } else if (typeof obj[i] === 'object') {
                                 _tmp = recurse(obj[i], visited);
                                 if (Object.keys(_tmp).length) {
                                     result[i] = _tmp;
                                 }
                             } else {
                                 result[i] = obj[i];
                             }
                         } catch (error) {
                             // console.error('Error:', error);
                         }
                     }
                return result;
            })(%s)
        """
            % obj_name
        )

        # we're purposely not calling self.evaluate here to prevent infinite loop on certain expressions
        remote_object, exception_details = await self.send(
            cdp.runtime.evaluate(
                js_code_a,
                await_promise=True,
                return_by_value=return_by_value,
                allow_unsafe_eval_blocked_by_csp=True,
            )
        )
        if exception_details:
            # try second variant

            remote_object, exception_details = await self.send(
                cdp.runtime.evaluate(
                    js_code_b,
                    await_promise=True,
                    return_by_value=return_by_value,
                    allow_unsafe_eval_blocked_by_csp=True,
                )
            )

        if exception_details:
            raise ProtocolException(exception_details)
        if return_by_value and remote_object.value:
            return remote_object.value
        else:
            return remote_object, exception_details

    async def close(self):
        """
        close the current target (ie: tab,window,page)
        :return:
        :rtype:
        :raises: asyncio.TimeoutError
        :raises: RuntimeError
        """

        if not self.browser or not self.browser.connection:
            raise RuntimeError("Browser not yet started. use await browser.start()")

        future = asyncio.get_running_loop().create_future()
        event_type = cdp.target.TargetDestroyed

        async def close_handler(event: cdp.target.TargetDestroyed) -> None:
            if future.done():
                return

            if self.target and event.target_id == self.target.target_id:
                future.set_result(event)

        self.browser.connection.add_handler(event_type, close_handler)

        if self.target and self.target.target_id:
            await self.send(cdp.target.close_target(target_id=self.target.target_id))

        await asyncio.wait_for(future, 10)
        self.browser.connection.remove_handlers(event_type, close_handler)

    async def get_window(self) -> Tuple[cdp.browser.WindowID, cdp.browser.Bounds]:
        """
        get the window Bounds
        :return:
        :rtype:
        """
        window_id, bounds = await self.send(
            cdp.browser.get_window_for_target(self.target_id)
        )
        return window_id, bounds

    async def get_content(self):
        """
        gets the current page source content (html)
        :return:
        :rtype:
        """
        doc: cdp.dom.Node = await self.send(cdp.dom.get_document(-1, True))
        return await self.send(
            cdp.dom.get_outer_html(backend_node_id=doc.backend_node_id)
        )

    async def maximize(self):
        """
        maximize page/tab/window
        """
        return await self.set_window_state(state="maximize")

    async def minimize(self):
        """
        minimize page/tab/window
        """
        return await self.set_window_state(state="minimize")

    async def fullscreen(self):
        """
        minimize page/tab/window
        """
        return await self.set_window_state(state="fullscreen")

    async def medimize(self):
        return await self.set_window_state(state="normal")

    async def set_window_size(self, left=0, top=0, width=1280, height=1024):
        """
        set window size and position

        :param left: pixels from the left of the screen to the window top-left corner
        :type left:
        :param top: pixels from the top of the screen to the window top-left corner
        :type top:
        :param width: width of the window in pixels
        :type width:
        :param height: height of the window in pixels
        :type height:
        :return:
        :rtype:
        """
        return await self.set_window_state(left, top, width, height)

    async def activate(self):
        """
        active this target (ie: tab,window,page)
        """
        if self.target is None:
            raise ValueError("target is none")
        await self.send(cdp.target.activate_target(self.target.target_id))

    async def bring_to_front(self):
        """
        alias to self.activate
        """
        await self.activate()

    async def set_window_state(
        self, left=0, top=0, width=1280, height=720, state="normal"
    ):
        """
        sets the window size or state.

        for state you can provide the full name like minimized, maximized, normal, fullscreen, or
        something which leads to either of those, like min, mini, mi,  max, ma, maxi, full, fu, no, nor
        in case state is set other than "normal", the left, top, width, and height are ignored.

        :param left:
            desired offset from left, in pixels
        :type left: int

        :param top:
            desired offset from the top, in pixels
        :type top: int

        :param width:
            desired width in pixels
        :type width: int

        :param height:
            desired height in pixels
        :type height: int

        :param state:
            can be one of the following strings:
                - normal
                - fullscreen
                - maximized
                - minimized

        :type state: str

        """
        available_states = ["minimized", "maximized", "fullscreen", "normal"]
        window_id: cdp.browser.WindowID
        bounds: cdp.browser.Bounds
        (window_id, bounds) = await self.get_window()

        for state_name in available_states:
            if all(x in state_name for x in state.lower()):
                break
        else:
            raise NameError(
                "could not determine any of %s from input '%s'"
                % (",".join(available_states), state)
            )
        window_state = getattr(
            cdp.browser.WindowState, state_name.upper(), cdp.browser.WindowState.NORMAL
        )
        if window_state == cdp.browser.WindowState.NORMAL:
            bounds = cdp.browser.Bounds(left, top, width, height, window_state)
        else:
            # min, max, full can only be used when current state == NORMAL
            # therefore we first switch to NORMAL
            await self.set_window_state(state="normal")
            bounds = cdp.browser.Bounds(window_state=window_state)

        await self.send(cdp.browser.set_window_bounds(window_id, bounds=bounds))

    async def scroll_down(self, amount=25):
        """
        scrolls down maybe

        :param amount: number in percentage. 25 is a quarter of page, 50 half, and 1000 is 10x the page
        :type amount: int
        :return:
        :rtype:
        """
        window_id: cdp.browser.WindowID
        bounds: cdp.browser.Bounds
        (window_id, bounds) = await self.get_window()

        await self.send(
            cdp.input_.synthesize_scroll_gesture(
                x=0,
                y=0,
                y_distance=-(bounds.height * (amount / 100)),
                y_overscroll=0,
                x_overscroll=0,
                prevent_fling=True,
                repeat_delay_ms=0,
                speed=7777,
            )
        )

    async def scroll_up(self, amount=25):
        """
        scrolls up maybe

        :param amount: number in percentage. 25 is a quarter of page, 50 half, and 1000 is 10x the page
        :type amount: int

        :return:
        :rtype:
        """
        window_id: cdp.browser.WindowID
        bounds: cdp.browser.Bounds
        (window_id, bounds) = await self.get_window()

        await self.send(
            cdp.input_.synthesize_scroll_gesture(
                x=0,
                y=0,
                y_distance=(bounds.height * (amount / 100)),
                x_overscroll=0,
                prevent_fling=True,
                repeat_delay_ms=0,
                speed=7777,
            )
        )

    async def wait_for(
        self,
        tagname: Optional[str] = None,
        attrs: Optional[dict[str, str]] = None,
        selector: Optional[str] = None,
        text: Optional[str] = None,
        timeout: int | float = 10,
    ) -> element.Element:
        """
        variant on query_selector_all and find_elements_by_text
        this variant takes either selector or text, and will block until
        the requested element(s) are found.

        it will block for a maximum of <timeout> seconds, after which
        an TimeoutError will be raised

        :param tagname: element tagname
        :type tagname: str
        :param attrs: dictionary of attributes
        :type attrs: dictionary
        :param selector: css selector
        :type selector:
        :param text: text
        :type text:
        :param timeout:
        :type timeout:
        :return:
        :rtype: Element
        :raises: asyncio.TimeoutError
        """
        loop = asyncio.get_running_loop()
        start_time = loop.time()

        if (
            tagname or attrs or text
        ):  # waiting for an element using either their tagname, attributes, text, or all.
            if not tagname:
                tagname = None
            if not attrs:
                attrs = None
            if not text:
                text = None

            item = await self.find(tagname=tagname, attrs=attrs, text=text)
            while not item and loop.time() - start_time < timeout:
                item = await self.find(tagname=tagname, attrs=attrs, text=text)
                await self.sleep(0.5)

            if item:
                return item

        if selector:
            item = await self.query_selector(selector)
            while not item and loop.time() - start_time < timeout:
                item = await self.query_selector(selector)
                await self.sleep(0.5)

            if item:
                return item

        raise asyncio.TimeoutError("Time ran out while waiting.")

    async def wait_for_ready_state(
        self,
        until: Literal["loading", "interactive", "complete"] = "interactive",
        timeout: int = 10,
    ):
        """
        Waits for the page to reach a certain ready state.
        :param until: The ready state to wait for. Can be one of "loading", "interactive", or "complete".
        :type until: str
        :param timeout: The maximum number of seconds to wait.
        :type timeout: int
        :raises asyncio.TimeoutError: If the timeout is reached before the ready state is reached.
        :return: True if the ready state is reached.
        :rtype: bool
        """
        loop = asyncio.get_event_loop()
        start_time = loop.time()

        while True:
            ready_state = await self.evaluate("document.readyState")
            if ready_state == until:
                return True

            if loop.time() - start_time > timeout:
                raise asyncio.TimeoutError(
                    "time ran out while waiting for load page until %s" % until
                )

            await asyncio.sleep(0.1)

    def expect_request(
        self, url_pattern: Union[str, re.Pattern[str]]
    ) -> RequestExpectation:
        """
        Creates a request expectation for a specific URL pattern.
        :param url_pattern: The URL pattern to match requests.
        :type url_pattern: Union[str, re.Pattern[str]]
        :return: A RequestExpectation instance.
        :rtype: RequestExpectation
        """
        return RequestExpectation(self, url_pattern)

    def expect_response(
        self, url_pattern: Union[str, re.Pattern[str]]
    ) -> ResponseExpectation:
        """
        Creates a response expectation for a specific URL pattern.
        :param url_pattern: The URL pattern to match responses.
        :type url_pattern: Union[str, re.Pattern[str]]
        :return: A ResponseExpectation instance.
        :rtype: ResponseExpectation
        """
        return ResponseExpectation(self, url_pattern)

    def expect_download(self) -> DownloadExpectation:
        """
        Creates a download expectation for next download.
        :return: A DownloadExpectation instance.
        :rtype: DownloadExpectation
        """
        return DownloadExpectation(self)

    async def download_file(self, url: str, filename: Optional[PathLike] = None):
        """
        downloads file by given url.

        :param url: url of the file
        :param filename: the name for the file. if not specified the name is composed from the url file name
        """
        if not self._download_behavior:
            directory_path = pathlib.Path.cwd() / "downloads"
            directory_path.mkdir(exist_ok=True)
            await self.set_download_path(directory_path)

            warnings.warn(
                f"no download path set, so creating and using a default of"
                f"{directory_path}"
            )
        if not filename:
            filename = url.rsplit("/")[-1]
            filename = filename.split("?")[0]

        code = """
         (elem) => {
            async function _downloadFile(
              imageSrc,
              nameOfDownload,
            ) {
              const response = await fetch(imageSrc);
              const blobImage = await response.blob();
              const href = URL.createObjectURL(blobImage);

              const anchorElement = document.createElement('a');
              anchorElement.href = href;
              anchorElement.download = nameOfDownload;

              document.body.appendChild(anchorElement);
              anchorElement.click();

              setTimeout(() => {
                document.body.removeChild(anchorElement);
                window.URL.revokeObjectURL(href);
                }, 500);
            }
            _downloadFile('%s', '%s')
            }
            """ % (
            url,
            filename,
        )

        body = (await self.query_selector_all("body"))[0]
        await body.update()
        await self.send(
            cdp.runtime.call_function_on(
                code,
                object_id=body.object_id,
                arguments=[cdp.runtime.CallArgument(object_id=body.object_id)],
            )
        )

    async def save_snapshot(self, filename: str = "snapshot.mhtml") -> None:
        """
        Saves a snapshot of the page.
        :param filename: The save path; defaults to "snapshot.mhtml"
        """
        await self.sleep()  # update the target's url
        path = pathlib.Path(filename)
        path.parent.mkdir(parents=True, exist_ok=True)
        data = await self.send(cdp.page.capture_snapshot())
        if not data:
            raise ProtocolException(
                "Could not take snapshot. Most possible cause is the page has not finished loading yet."
            )

        with open(filename, "w") as file:
            file.write(data)

    async def save_screenshot(
        self,
        filename: Optional[PathLike] = "auto",
        format: str = "jpeg",
        full_page: bool = False,
    ) -> str:
        """
        Saves a screenshot of the page.
        This is not the same as :py:obj:`Element.save_screenshot`, which saves a screenshot of a single element only

        :param filename: uses this as the save path
        :type filename: PathLike
        :param format: jpeg or png (defaults to jpeg)
        :type format: str
        :param full_page: when False (default) it captures the current viewport. when True, it captures the entire page
        :type full_page: bool
        :return: the path/filename of saved screenshot
        :rtype: str
        """
        if self.target is None:
            raise ValueError("target is none")

        await self.sleep()  # update the target's url
        path = None

        if format.lower() in ["jpg", "jpeg"]:
            ext = ".jpg"
            format = "jpeg"

        elif format.lower() in ["png"]:
            ext = ".png"
            format = "png"

        if not filename or filename == "auto":
            parsed = urllib.parse.urlparse(self.target.url)
            parts = parsed.path.split("/")
            last_part = parts[-1]
            last_part = last_part.rsplit("?", 1)[0]
            dt_str = datetime.datetime.now().strftime("%Y-%m-%d_%H-%M-%S")
            candidate = f"{parsed.hostname}__{last_part}_{dt_str}"
            path = pathlib.Path(candidate + ext)  # noqa
        else:
            path = pathlib.Path(filename)
        path.parent.mkdir(parents=True, exist_ok=True)
        data = await self.send(
            cdp.page.capture_screenshot(
                format_=format, capture_beyond_viewport=full_page
            )
        )
        if not data:
            raise ProtocolException(
                "could not take screenshot. most possible cause is the page has not finished loading yet."
            )
        import base64

        data_bytes = base64.b64decode(data)
        if not path:
            raise RuntimeError("invalid filename or path: '%s'" % filename)
        path.write_bytes(data_bytes)
        return str(path)

    async def set_download_path(self, path: PathLike):
        """
        sets the download path and allows downloads
        this is required for any download function to work (well not entirely, since when unset we set a default folder)

        :param path:
        :type path:
        :return:
        :rtype:
        """
        path = pathlib.Path(path)
        await self.send(
            cdp.browser.set_download_behavior(
                behavior="allow", download_path=str(path.resolve())
            )
        )
        self._download_behavior = ["allow", str(path.resolve())]

    async def get_all_linked_sources(self) -> List[Element]:
        """
        get all elements of tag: link, a, img, scripts meta, video, audio

        :return:
        """
        all_assets = await self.query_selector_all(selector="a,link,img,script,meta")
        return [element.create(asset, self) for asset in all_assets]

    async def get_all_urls(self, absolute=True) -> List[str]:
        """
        convenience function, which returns all links (a,link,img,script,meta)

        :param absolute: try to build all the links in absolute form instead of "as is", often relative
        :return: list of urls
        """

        import urllib.parse

        res = []
        all_assets = await self.query_selector_all(selector="a,link,img,script,meta")
        for asset in all_assets:
            if not absolute:
                res.append(asset.src or asset.href)
            else:
                for k, v in asset.attrs.items():
                    if k in ("src", "href"):
                        if "#" in v:
                            continue
                        if not any([_ in v for _ in ("http", "//", "/")]):
                            continue
                        abs_url = urllib.parse.urljoin(
                            "/".join(self.url.rsplit("/")[:3]), v
                        )
                        if not abs_url.startswith(("http", "//", "ws")):
                            continue
                        res.append(abs_url)
        return res

    async def verify_cf(self):
        """an attempt.."""
        checkbox = None
        checkbox_sibling = await self.wait_for(text="verify you are human")
        if checkbox_sibling:
            parent = checkbox_sibling.parent
            while parent:
                checkbox = await parent.query_selector("input[type=checkbox]")
                if checkbox:
                    break
                parent = parent.parent
        if not checkbox:
            raise RuntimeError("could not find checkbox for cloudflare verification")
        await checkbox.mouse_move()
        await checkbox.mouse_click()

    async def get_local_storage(self):
        """
        get local storage items as dict of strings (careful!, proper deserialization needs to be done if needed)

        :return:
        :rtype:
        """
        if self.target is None or not self.target.url:
            await self.wait()

        # there must be a better way...
        origin = "/".join(self.url.split("/", 3)[:-1])

        items = await self.send(
            cdp.dom_storage.get_dom_storage_items(
                cdp.dom_storage.StorageId(is_local_storage=True, security_origin=origin)
            )
        )
        retval = {}
        for item in items:
            retval[item[0]] = item[1]
        return retval

    async def set_local_storage(self, items: dict):
        """
        set local storage.
        dict items must be strings. simple types will be converted to strings automatically.

        :param items: dict containing {key:str, value:str}
        :type items: dict[str,str]
        :return:
        :rtype:
        """
        if self.target is None or not self.target.url:
            await self.wait()
        # there must be a better way...
        origin = "/".join(self.url.split("/", 3)[:-1])

        await asyncio.gather(
            *[
                self.send(
                    cdp.dom_storage.set_dom_storage_item(
                        storage_id=cdp.dom_storage.StorageId(
                            is_local_storage=True, security_origin=origin
                        ),
                        key=str(key),
                        value=str(val),
                    )
                )
                for key, val in items.items()
            ]
        )

    async def set_user_agent(
        self,
        user_agent: str | None = None,
        accept_language: str | None = None,
        platform: str | None = None,
    ) -> None:
        """
        Set the user agent, accept language, and platform.

        These correspond to:
            - navigator.userAgent
            - navigator.language
            - navigator.platform

        :param user_agent: user agent string
        :type user_agent: str
        :param accept_language: accept language string
        :type accept_language: str
        :param platform: platform string
        :type platform: str
        :return:
        :rtype:
        """
        if not user_agent:
            user_agent = await self.evaluate("navigator.userAgent")
            if not user_agent:
                raise ValueError(
                    "Could not read existing user agent from navigator object"
                )

        await self.send(
            cdp.network.set_user_agent_override(
                user_agent=user_agent,
                accept_language=accept_language,
                platform=platform,
            )
        )

    def __call__(
        self,
        tagname: str | None = None,
        attrs: dict[str, str] | None = None,
        text: str | None = None,
        selector: str | None = None,
        timeout: int | float = 10,
    ):
        """
        alias to query_selector_all or find_elements_by_text, depending
        on whether text= is set or selector= is set

        :param selector: css selector string
        :type selector: str
        :return:
        :rtype:
        """
        return self.wait_for(
            tagname=tagname, attrs=attrs, text=text, selector=selector, timeout=timeout
        )

    def __eq__(self, other: Any) -> bool:
        if not isinstance(other, Tab):
            return False

        return other.target == self.target

    def __getattr__(self, item):
        try:
            return getattr(self._target, item)
        except AttributeError:
            raise AttributeError(
                f'"{self.__class__.__name__}" has no attribute "%s"' % item
            )

    def __repr__(self):
        extra = ""
        if self.target is not None and self.target.url:
            extra = f"[url: {self.target.url}]"
        s = f"<{type(self).__name__} [{self.target_id}] [{self.type_}] {extra}>"
        return s<|MERGE_RESOLUTION|>--- conflicted
+++ resolved
@@ -9,7 +9,9 @@
 import urllib.parse
 import warnings
 import webbrowser
-from typing import TYPE_CHECKING, Any, List, Literal, Optional, Tuple, Union
+from typing import TYPE_CHECKING, Any, Coroutine, List, Literal, Optional, Tuple, Union
+
+from zendriver.cdp.dom import Node
 
 from .. import cdp
 from . import element, util
@@ -214,7 +216,6 @@
                  # todo, automatically determine node type
                  # ignore the return_enclosing_element flag if the found node is NOT a text node but a
                  # regular element (one having a tag) in which case that is exactly what we need.
-         :type return_enclosing_element: bool
         :param timeout: raise timeout exception when after this many seconds nothing is found.
         :type timeout: float,int
         """
@@ -242,7 +243,7 @@
             )
             if loop.time() - start_time > timeout:
                 raise asyncio.TimeoutError(
-                    f"Time ran out while waiting for element with tagname: {tagname}, attributess: {attrs}, text:{text}"
+                    f"Time ran out while waiting for element with tagname: {tagname}, attributes: {attrs}, text:{text}"
                 )
             await self.sleep(0.5)
 
@@ -325,7 +326,7 @@
             )
             if loop.time() - start_time > timeout:
                 raise asyncio.TimeoutError(
-                    f"Time ran out while waiting for elements with tagname: {tagname}, attributess: {attrs}, text: {text}"
+                    f"Time ran out while waiting for elements with tagname: {tagname}, attributes: {attrs}, text: {text}"
                 )
             await self.sleep(0.5)
 
@@ -533,7 +534,7 @@
         elements = []
         stop_searching = False  # flag to indicate whether to stop searching
 
-        async def traverse(node, parent_tree):
+        async def traverse(node: Node, parent_tree):
             """Recursive traversal of the DOM and shadow DOM to collect all matching elements."""
 
             nonlocal stop_searching
@@ -586,7 +587,7 @@
             if stop_searching:
                 return
 
-            tasks = []
+            tasks: list[Coroutine] = []
 
             # traverse shadow roots nodes
             if node.shadow_roots:
@@ -617,7 +618,6 @@
                 for iframe in iframes
                 if iframe.content_document
             ]
-<<<<<<< HEAD
 
             if iframe_tasks:
                 await asyncio.gather(*iframe_tasks)
@@ -629,25 +629,6 @@
             ]  # return a list containing only the first element (or empty list if no match)
         else:
             return elements  # return all matching elements
-=======
-            for iframe_elem in iframes_elems:
-                if iframe_elem.content_document:
-                    iframe_text_nodes = util.filter_recurse_all(
-                        iframe_elem,
-                        lambda node: node.node_type == 3  # noqa
-                        and text.lower() in node.node_value.lower(),
-                    )
-                    if iframe_text_nodes:
-                        iframe_text_elems = [
-                            element.create(text_node, self, iframe_elem.tree)
-                            for text_node in iframe_text_nodes
-                        ]
-                        items.extend(
-                            text_node.parent for text_node in iframe_text_elems
-                        )
-        await self.disable_dom_agent()
-        return items or []
->>>>>>> c3e98487
 
     async def find_element_by_text(
         self,
@@ -666,25 +647,11 @@
         else:
             return await self.find(text=text)
 
-<<<<<<< HEAD
-    async def find_elements_by_text(
-        self,
-        text: str,
-    ) -> list[Element]:
+    async def find_elements_by_text(self, text: str) -> list[Element]:
         """
         returns element which match the given text.
         please note: this may (or will) also return any other element (like inline scripts),
         which happen to contain that text.
-=======
-                return elem
-            else:
-                # naively just return the first result
-                for elem in items:
-                    if elem:
-                        return elem
-        finally:
-            await self.disable_dom_agent()
->>>>>>> c3e98487
 
         :param text:
         :type text:
