from __future__ import annotations

import asyncio
import base64
import datetime
import logging
import pathlib
import re
import typing
import urllib.parse
import warnings
import webbrowser
<<<<<<< HEAD
from typing import TYPE_CHECKING, Any, Coroutine, List, Literal, Optional, Tuple, Union

from zendriver.cdp.dom import Node
=======
from typing import TYPE_CHECKING, Any, List, Literal, Optional, Tuple, Union
>>>>>>> 4d126f33

from .. import cdp
from . import element, util
from .config import PathLike
from .connection import Connection, ProtocolException
from .expect import DownloadExpectation, RequestExpectation, ResponseExpectation

if TYPE_CHECKING:
    from .browser import Browser
    from .element import Element

logger = logging.getLogger(__name__)


class Tab(Connection):
    """
    :ref:`tab` is the controlling mechanism/connection to a 'target',
    for most of us 'target' can be read as 'tab'. however it could also
    be an iframe, serviceworker or background script for example,
    although there isn't much to control for those.

    if you open a new window by using :py:meth:`browser.get(..., new_window=True)`
    your url will open a new window. this window is a 'tab'.
    When you browse to another page, the tab will be the same (it is an browser view).

    So it's important to keep some reference to tab objects, in case you're
    done interacting with elements and want to operate on the page level again.

    Custom CDP commands
    ---------------------------
    Tab object provide many useful and often-used methods. It is also
    possible to utilize the included cdp classes to to something totally custom.

    the cdp package is a set of so-called "domains" with each having methods, events and types.
    to send a cdp method, for example :py:obj:`cdp.page.navigate`, you'll have to check
    whether the method accepts any parameters and whether they are required or not.

    you can use

    ```python
    await tab.send(cdp.page.navigate(url='https://yoururlhere'))
    ```

    so tab.send() accepts a generator object, which is created by calling a cdp method.
    this way you can build very detailed and customized commands.
    (note: finding correct command combo's can be a time consuming task, luckily i added a whole bunch
    of useful methods, preferably having the same api's or lookalikes, as in selenium)


    some useful, often needed and simply required methods
    ===================================================================


    :py:meth:`~find`  |  find(text)
    ----------------------------------------
    find and returns a single element by text match. by default returns the first element found.
    much more powerful is the best_match flag, although also much more expensive.
    when no match is found, it will retry for <timeout> seconds (default: 10), so
    this is also suitable to use as wait condition.


    :py:meth:`~find` |  find(text, best_match=True) or find(text, True)
    ---------------------------------------------------------------------------------
    Much more powerful (and expensive!!) than the above, is the use of the `find(text, best_match=True)` flag.
    It will still return 1 element, but when multiple matches are found, picks the one having the
    most similar text length.
    How would that help?
    For example, you search for "login", you'd probably want the "login" button element,
    and not thousands of scripts,meta,headings which happens to contain a string of "login".

    when no match is found, it will retry for <timeout> seconds (default: 10), so
    this is also suitable to use as wait condition.


    :py:meth:`~select` | select(selector)
    ----------------------------------------
    find and returns a single element by css selector match.
    when no match is found, it will retry for <timeout> seconds (default: 10), so
    this is also suitable to use as wait condition.


    :py:meth:`~select_all` | select_all(selector)
    ------------------------------------------------
    find and returns all elements by css selector match.
    when no match is found, it will retry for <timeout> seconds (default: 10), so
    this is also suitable to use as wait condition.


    await :py:obj:`Tab`
    ---------------------------
    calling `await tab` will do a lot of stuff under the hood, and ensures all references
    are up to date. also it allows for the script to "breathe", as it is oftentime faster than your browser or
    webpage. So whenever you get stuck and things crashes or element could not be found, you should probably let
    it "breathe"  by calling `await page`  and/or `await page.sleep()`

    also, it's ensuring :py:obj:`~url` will be updated to the most recent one, which is quite important in some
    other methods.

    Using other and custom CDP commands
    ======================================================
    using the included cdp module, you can easily craft commands, which will always return an generator object.
    this generator object can be easily sent to the :py:meth:`~send`  method.

    :py:meth:`~send`
    ---------------------------
    this is probably THE most important method, although you won't ever call it, unless you want to
    go really custom. the send method accepts a :py:obj:`cdp` command. Each of which can be found in the
    cdp section.

    when you import * from this package, cdp will be in your namespace, and contains all domains/actions/events
    you can act upon.
    """

    browser: Browser | None
    _download_behavior: List[str] | None = None

    def __init__(
        self,
        websocket_url: str,
        target: cdp.target.TargetInfo,
        browser: Browser | None = None,
        **kwargs,
    ):
        super().__init__(websocket_url, target, browser, **kwargs)
        self.browser = browser
        self._dom = None
        self._window_id = None

    @property
    def inspector_url(self):
        """
        get the inspector url. this url can be used in another browser to show you the devtools interface for
        current tab. useful for debugging (and headless)
        :return:
        :rtype:
        """
        if not self.browser:
            raise ValueError(
                "this tab has no browser attribute, so you can't use inspector_url"
            )

        return f"http://{self.browser.config.host}:{self.browser.config.port}/devtools/inspector.html?ws={self.websocket_url[5:]}"

    def inspector_open(self):
        webbrowser.open(self.inspector_url, new=2)

    async def disable_dom_agent(self):
        # The DOM.disable can throw an exception if not enabled,
        # but if it's already disabled, that's not a "real" error.

        # DOM agent hasn't been enabled
        # command:DOM.disable
        # params:[] [code: -32000]

        # If not ignored, an exception is thrown, and masks other problems
        # (e.g., Could not find node with given id)

        try:
            await self.send(cdp.dom.disable())
        except ProtocolException:
            logger.debug("Ignoring DOM.disable exception", exc_info=True)
            pass

    async def open_external_inspector(self):
        """
        opens the system's browser containing the devtools inspector page
        for this tab. could be handy, especially to debug in headless mode.
        """
        import webbrowser

        webbrowser.open(self.inspector_url)

    async def find(
        self,
        text: Optional[str] = None,
        tagname: Optional[str] = None,
        attrs: Optional[dict[str, str]] = None,
        best_match: Optional[bool] = False,
        timeout: Union[int, float] = 10,
    ):
        """
        find single element by text
        can also be used to wait for such element to appear.

        :param text: text to search for. note: script contents are also considered text
        :type text: str
        :param tagname: tagname to search for. ex: div, span, input, button..
        :type tagname: str
        :param attrs: attributes to search for. ex: {'class':'class1', 'name':'name1', 'id':'123'}
        :type attrs: dict
        :param best_match: when True, it will return the element which has the most
                          comparable string length. this could help tremendously, when for example
                          you search for "login", you'd probably want the login button element,
                          and not thousands of scripts,meta,headings containing a string of "login".
                          When False (default), it will return naively just the first match (but is way faster).
        :type best_match: bool
        :param timeout: raise timeout exception when after this many seconds nothing is found.
        :type timeout: float,int
        """

        loop = asyncio.get_running_loop()
        start_time = loop.time()

        text = text.strip().lower() if text else None
        tagname = tagname.strip().lower() if tagname else None
        attrs = {k.strip(): v.strip() for k, v in attrs.items()} if attrs else None

        if not text and not tagname and not attrs:
            # raising an error in case neither text nor tagname values were provided
            raise ValueError(
                "You must provide either tagname, attrs, or text to find an element."
            )

        if text and best_match:
            # Use best_match logic for text searches
            items = await self._find_elements_by_tagname_attrs_text(
                tagname=tagname, attrs=attrs, text=text, return_after_first_match=False
            )
            while not items:
                await self.wait()
                items = await self._find_elements_by_tagname_attrs_text(
                    tagname=tagname,
                    attrs=attrs,
                    text=text,
                    return_after_first_match=False,
                )
                if loop.time() - start_time > timeout:
                    raise asyncio.TimeoutError(
                        f"Time ran out while waiting for element with tagname: {tagname}, attributes: {attrs}, text:{text}"
                    )
                await self.sleep(0.5)

            # Apply best match logic - find element with closest text length
            if items:
                closest_by_length = min(
                    items,
                    key=lambda el: abs(len(text.strip()) - len(el.text_all or "")),
                )
                return closest_by_length
        else:
            # Use existing logic for non-best-match or non-text searches
            items = await self._find_elements_by_tagname_attrs_text(
                tagname=tagname, attrs=attrs, text=text, return_after_first_match=True
            )
            while not items:
                await self.wait()
                items = await self._find_elements_by_tagname_attrs_text(
                    tagname=tagname,
                    attrs=attrs,
                    text=text,
                    return_after_first_match=True,
                )
                if loop.time() - start_time > timeout:
                    raise asyncio.TimeoutError(
                        f"Time ran out while waiting for element with tagname: {tagname}, attributes: {attrs}, text:{text}"
                    )
                await self.sleep(0.5)

            return items[0]  # returning the first and only element of the list items

    async def select(
        self,
        selector: str,
        timeout: Union[int, float] = 10,
    ) -> Element:
        """
        find single element by css selector.
        can also be used to wait for such element to appear.

        :param selector: css selector, eg a[href], button[class*=close], a > img[src]
        :type selector: str

        :param timeout: raise timeout exception when after this many seconds nothing is found.
        :type timeout: float,int

        """
        loop = asyncio.get_running_loop()
        start_time = loop.time()

        selector = selector.strip()
        item = await self.query_selector(selector)

        while not item:
            await self.wait()
            item = await self.query_selector(selector)
            if loop.time() - start_time > timeout:
                raise asyncio.TimeoutError(
                    "time ran out while waiting for: %s" % selector
                )
            await self.sleep(0.5)
        return item

    async def find_all(
        self,
        text: Optional[str] = None,
        tagname: Optional[str] = None,
        attrs: Optional[dict[str, str]] = None,
        timeout: Union[int, float] = 10,
    ) -> List[Element]:
        """
        find multiple elements by text
        can also be used to wait for such element to appear.

        :param text: text to search for. note: script contents are also considered text
        :type text: str
        :param tagname: tagname to search for. ex: div, span, input, button..
        :type tagname: str
        :param attrs: attributes to search for. ex: {'class':'class1', 'name':'name1', 'id':'123'}
        :type attrs: dict

        :param timeout: raise timeout exception when after this many seconds nothing is found.
        :type timeout: float,int
        """

        loop = asyncio.get_running_loop()
        start_time = loop.time()

        tagname = tagname.strip().lower() if tagname else None
        attrs = {k.strip(): v.strip() for k, v in attrs.items()} if attrs else None
        text = text.strip().lower() if text else None

        if not text and not tagname and not attrs:
            # raising an error in case neither text nor tagname values were provided
            raise ValueError(
                "You must provide either tagname, attrs, or text to find elements."
            )

        items = await self._find_elements_by_tagname_attrs_text(
            tagname=tagname, attrs=attrs, text=text, return_after_first_match=False
        )
        while not items:
            await self.wait()
            items = await self._find_elements_by_tagname_attrs_text(
                tagname=tagname, attrs=attrs, text=text, return_after_first_match=False
            )
            if loop.time() - start_time > timeout:
                raise asyncio.TimeoutError(
                    f"Time ran out while waiting for elements with tagname: {tagname}, attributes: {attrs}, text: {text}"
                )
            await self.sleep(0.5)

        return items

    async def select_all(
        self, selector: str, timeout: Union[int, float] = 10, include_frames=False
    ) -> List[Element]:
        """
        find multiple elements by css selector.
        can also be used to wait for such element to appear.


        :param selector: css selector, eg a[href], button[class*=close], a > img[src]
        :type selector: str
        :param timeout: raise timeout exception when after this many seconds nothing is found.
        :type timeout: float,int
        :param include_frames: whether to include results in iframes.
        :type include_frames: bool
        """

        loop = asyncio.get_running_loop()
        now = loop.time()
        selector = selector.strip()
        items = []
        if include_frames:
            frames = await self.query_selector_all("iframe")
            # unfortunately, asyncio.gather here is not an option
            for fr in frames:
                items.extend(await fr.query_selector_all(selector))

        items.extend(await self.query_selector_all(selector))
        while not items:
            await self.wait()
            items = await self.query_selector_all(selector)
            if loop.time() - now > timeout:
                raise asyncio.TimeoutError(
                    "time ran out while waiting for: %s" % selector
                )
            await self.sleep(0.5)
        return items

    async def get(
        self, url="about:blank", new_tab: bool = False, new_window: bool = False
    ):
        """top level get. utilizes the first tab to retrieve given url.

        convenience function known from selenium.
        this function handles waits/sleeps and detects when DOM events fired, so it's the safest
        way of navigating.

        :param url: the url to navigate to
        :param new_tab: open new tab
        :param new_window:  open new window
        :return: Page
        """
        if not self.browser:
            raise AttributeError(
                "this page/tab has no browser attribute, so you can't use get()"
            )
        if new_window and not new_tab:
            new_tab = True

        if new_tab:
            return await self.browser.get(url, new_tab, new_window)
        else:
            await self.send(cdp.page.navigate(url))
            await self.wait()
            return self

    async def query_selector_all(
        self,
        selector: str,
        _node: cdp.dom.Node | Element | None = None,
    ):
        """
        equivalent of javascripts document.querySelectorAll.
        this is considered one of the main methods to use in this package.

        it returns all matching :py:obj:`zendriver.Element` objects.

        :param selector: css selector. (first time? => https://www.w3schools.com/cssref/css_selectors.php )
        :type selector: str
        :param _node: internal use
        :type _node:
        :return:
        :rtype:
        """
        doc: Any
        if not _node:
            doc = await self.send(cdp.dom.get_document(-1, True))
        else:
            doc = _node
            if _node.node_name == "IFRAME":
                doc = _node.content_document
        node_ids = []

        try:
            node_ids = await self.send(
                cdp.dom.query_selector_all(doc.node_id, selector)
            )
        except ProtocolException as e:
            if _node is not None:
                if e.message is not None and "could not find node" in e.message.lower():
                    if getattr(_node, "__last", None):
                        delattr(_node, "__last")
                        return []
                    # if supplied node is not found, the dom has changed since acquiring the element
                    # therefore we need to update our passed node and try again
                    if isinstance(_node, Element):
                        await _node.update()
                    # make sure this isn't turned into infinite loop
                    setattr(_node, "__last", True)
                    return await self.query_selector_all(selector, _node)
            else:
                await self.disable_dom_agent()
                raise
        if not node_ids:
            return []
        items = []

        for nid in node_ids:
            node = util.filter_recurse(doc, lambda n: n.node_id == nid)
            # we pass along the retrieved document tree,
            # to improve performance
            if not node:
                continue
            elem = element.create(node, self, doc)
            items.append(elem)

        return items

    async def query_selector(
        self,
        selector: str,
        _node: Optional[Union[cdp.dom.Node, Element]] = None,
    ):
        """
        find single element based on css selector string

        :param selector: css selector(s)
        :type selector: str
        :return:
        :rtype:
        """
        selector = selector.strip()

        doc: Any
        if not _node:
            doc = await self.send(cdp.dom.get_document(-1, True))
        else:
            doc = _node
            if _node.node_name == "IFRAME":
                doc = _node.content_document
        node_id = None

        try:
            node_id = await self.send(cdp.dom.query_selector(doc.node_id, selector))

        except ProtocolException as e:
            if _node is not None:
                if e.message is not None and "could not find node" in e.message.lower():
                    if getattr(_node, "__last", None):
                        delattr(_node, "__last")
                        return []
                    # if supplied node is not found, the dom has changed since acquiring the element
                    # therefore we need to update our passed node and try again
                    if isinstance(_node, Element):
                        await _node.update()
                    # make sure this isn't turned into infinite loop
                    setattr(_node, "__last", True)
                    return await self.query_selector(selector, _node)
            else:
                await self.disable_dom_agent()
                raise
        if not node_id:
            return
        node = util.filter_recurse(doc, lambda n: n.node_id == node_id)
        if not node:
            return
        return element.create(node, self, doc)

    async def _find_elements_by_tagname_attrs_text(
        self,
        text: Optional[str] = None,
        tagname: Optional[str] = None,
        attrs: Optional[dict[str, str]] = None,
        return_after_first_match: bool = False,
    ) -> list[Element]:
        """
        Finds and returns all elements matching the tagname, attributes, and optional innerText.

        :param text: The expected text value of the element. Optional.
        :type text: str | None
        :param tagname: The name of the HTML tag to search for (e.g., 'button', 'input'). Optional.
        :type tagname: str | None
        :param attrs: A dictionary of attributes and their corresponding values to match. Optional.
        :type attrs: dict[str, str] | None
        :param return_after_first_match: If True, stops traversal and returns a list containing only the first matching element.
        :type return_after_first_match: bool
        :return: List of matching elements. If return_after_first_match is True, the list contains at most one element.
        :rtype: list[Element]
        """
        elements = []
        stop_searching = False  # flag to indicate whether to stop searching

        async def traverse(node: Node, parent_tree):
            """Recursive traversal of the DOM and shadow DOM to collect all matching elements."""
            nonlocal stop_searching

            if not node or stop_searching:
                return

            # To find the most specific element, traverse children first (post-order traversal).
            tasks: list[Coroutine] = []
            if node.shadow_roots:
                tasks.extend(
                    traverse(shadow_root, parent_tree)
                    for shadow_root in node.shadow_roots
                )
            if node.children:
                tasks.extend(traverse(child, parent_tree) for child in node.children)

            if tasks:
                await asyncio.gather(*tasks)

            # If a deeper match was already found and we only need the first one, stop.
            if stop_searching:
                return

            # create an element to check for the conditions we're looking for
            elem = element.create(node, self, parent_tree)

            # Do not match on text nodes directly. Let their parent elements be the match.
            if elem.node_type == 3:
                return

            # check for conditions
            matches_tagname = not tagname or (
                elem.tag_name
                and tagname.strip().lower() == elem.tag_name.strip().lower()
            )
            matches_attrs = not attrs or (
                elem.attributes
                and all(
                    any(
                        elem.attributes[i] == attr
                        and value in elem.attributes[i + 1].split()
                        for i in range(0, len(elem.attributes), 2)
                    )
                    for attr, value in attrs.items()
                )
            )
            matches_text = not text or (
                elem.text and text.strip().lower() in elem.text.strip().lower()
            )

            # if all conditions match, add the element to the list of elements to return
            if matches_tagname and matches_attrs and matches_text:
                elements.append(elem)
                if return_after_first_match:
                    stop_searching = True
                    return

        # fetch the document root
        doc = await self.send(cdp.dom.get_document(depth=-1, pierce=True))

        # start traversing the DOM tree
        await traverse(doc, doc)

        # search within iframes concurrently
        if not stop_searching:
            iframes = util.filter_recurse_all(
                doc, lambda node: node.node_name == "IFRAME"
            )
            iframe_tasks = [
                traverse(iframe.content_document, iframe.content_document)
                for iframe in iframes
                if iframe.content_document
            ]

            if iframe_tasks:
                await asyncio.gather(*iframe_tasks)

        # return the appropriate result
        if return_after_first_match:
            return elements[:1]
        else:
            return elements

    async def find_element_by_text(
        self,
        text: str,
        best_match: Optional[bool] = False,
    ) -> Element | None:
        """
        finds and returns the first element containing <text>, or best match

        :param text: text to search for
        :type text: str
        :param best_match: when True, which is MUCH more expensive (thus much slower),
                          will find the closest match based on length.
                          this could help tremendously, when for example you search for "login", you'd probably want the login button element,
                          and not thousands of scripts,meta,headings containing a string of "login".
        :type best_match: bool
        :return: Element or None
        :rtype: Element | None
        """
        if not text:
            raise ValueError("You must provide a text value to find an element with.")
        else:
            return await self.find(text=text, best_match=best_match)

    async def find_elements_by_text(self, text: str) -> list[Element]:
        """
        returns element which match the given text.
        please note: this may (or will) also return any other element (like inline scripts),
        which happen to contain that text.

        :param text:
        :type text:
        :return:
        :rtype:
        """
        if not text:
            raise ValueError("You must provide a text value to find elements with.")
        else:
            return await self.find_all(text=text)

    async def back(self):
        """
        history back
        """
        await self.send(cdp.runtime.evaluate("window.history.back()"))

    async def forward(self):
        """
        history forward
        """
        await self.send(cdp.runtime.evaluate("window.history.forward()"))

    async def reload(
        self,
        ignore_cache: Optional[bool] = True,
        script_to_evaluate_on_load: Optional[str] = None,
    ):
        """
        Reloads the page

        :param ignore_cache: when set to True (default), it ignores cache, and re-downloads the items
        :type ignore_cache:
        :param script_to_evaluate_on_load: script to run on load. I actually haven't experimented with this one, so no guarantees.
        :type script_to_evaluate_on_load:
        :return:
        :rtype:
        """
        await self.send(
            cdp.page.reload(
                ignore_cache=ignore_cache,
                script_to_evaluate_on_load=script_to_evaluate_on_load,
            ),
        )

    async def evaluate(
        self, expression: str, await_promise=False, return_by_value=True
    ):
        remote_object, errors = await self.send(
            cdp.runtime.evaluate(
                expression=expression,
                user_gesture=True,
                await_promise=await_promise,
                return_by_value=return_by_value,
                allow_unsafe_eval_blocked_by_csp=True,
            )
        )
        if errors:
            raise ProtocolException(errors)

        if remote_object:
            if return_by_value:
                if remote_object.value:
                    return remote_object.value

            else:
                return remote_object, errors

    async def js_dumps(
        self, obj_name: str, return_by_value: Optional[bool] = True
    ) -> (
        dict
        | typing.Tuple[cdp.runtime.RemoteObject, cdp.runtime.ExceptionDetails | None]
    ):
        """
        dump given js object with its properties and values as a dict

        note: complex objects might not be serializable, therefore this method is not a "source of thruth"

        :param obj_name: the js object to dump
        :type obj_name: str

        :param return_by_value: if you want an tuple of cdp objects (returnvalue, errors), set this to False
        :type return_by_value: bool

        example
        ------

        x = await self.js_dumps('window')
        print(x)
            '...{
            'pageYOffset': 0,
            'visualViewport': {},
            'screenX': 10,
            'screenY': 10,
            'outerWidth': 1050,
            'outerHeight': 832,
            'devicePixelRatio': 1,
            'screenLeft': 10,
            'screenTop': 10,
            'styleMedia': {},
            'onsearch': None,
            'isSecureContext': True,
            'trustedTypes': {},
            'performance': {'timeOrigin': 1707823094767.9,
            'timing': {'connectStart': 0,
            'navigationStart': 1707823094768,
            ]...
            '
        """
        js_code_a = (
            """
                           function ___dump(obj, _d = 0) {
                               let _typesA = ['object', 'function'];
                               let _typesB = ['number', 'string', 'boolean'];
                               if (_d == 2) {
                                   console.log('maxdepth reached for ', obj);
                                   return
                               }
                               let tmp = {}
                               for (let k in obj) {
                                   if (obj[k] == window) continue;
                                   let v;
                                   try {
                                       if (obj[k] === null || obj[k] === undefined || obj[k] === NaN) {
                                           console.log('obj[k] is null or undefined or Nan', k, '=>', obj[k])
                                           tmp[k] = obj[k];
                                           continue
                                       }
                                   } catch (e) {
                                       tmp[k] = null;
                                       continue
                                   }


                                   if (_typesB.includes(typeof obj[k])) {
                                       tmp[k] = obj[k]
                                       continue
                                   }

                                   try {
                                       if (typeof obj[k] === 'function') {
                                           tmp[k] = obj[k].toString()
                                           continue
                                       }


                                       if (typeof obj[k] === 'object') {
                                           tmp[k] = ___dump(obj[k], _d + 1);
                                           continue
                                       }


                                   } catch (e) {}

                                   try {
                                       tmp[k] = JSON.stringify(obj[k])
                                       continue
                                   } catch (e) {

                                   }
                                   try {
                                       tmp[k] = obj[k].toString();
                                       continue
                                   } catch (e) {}
                               }
                               return tmp
                           }

                           function ___dumpY(obj) {
                               var objKeys = (obj) => {
                                   var [target, result] = [obj, []];
                                   while (target !== null) {
                                       result = result.concat(Object.getOwnPropertyNames(target));
                                       target = Object.getPrototypeOf(target);
                                   }
                                   return result;
                               }
                               return Object.fromEntries(
                                   objKeys(obj).map(_ => [_, ___dump(obj[_])]))

                           }
                           ___dumpY( %s )
                   """
            % obj_name
        )
        js_code_b = (
            """
            ((obj, visited = new WeakSet()) => {
                 if (visited.has(obj)) {
                     return {}
                 }
                 visited.add(obj)
                 var result = {}, _tmp;
                 for (var i in obj) {
                         try {
                             if (i === 'enabledPlugin' || typeof obj[i] === 'function') {
                                 continue;
                             } else if (typeof obj[i] === 'object') {
                                 _tmp = recurse(obj[i], visited);
                                 if (Object.keys(_tmp).length) {
                                     result[i] = _tmp;
                                 }
                             } else {
                                 result[i] = obj[i];
                             }
                         } catch (error) {
                             // console.error('Error:', error);
                         }
                     }
                return result;
            })(%s)
        """
            % obj_name
        )

        # we're purposely not calling self.evaluate here to prevent infinite loop on certain expressions
        remote_object, exception_details = await self.send(
            cdp.runtime.evaluate(
                js_code_a,
                await_promise=True,
                return_by_value=return_by_value,
                allow_unsafe_eval_blocked_by_csp=True,
            )
        )
        if exception_details:
            # try second variant

            remote_object, exception_details = await self.send(
                cdp.runtime.evaluate(
                    js_code_b,
                    await_promise=True,
                    return_by_value=return_by_value,
                    allow_unsafe_eval_blocked_by_csp=True,
                )
            )

        if exception_details:
            raise ProtocolException(exception_details)
        if return_by_value and remote_object.value:
            return remote_object.value
        else:
            return remote_object, exception_details

    async def close(self):
        """
        close the current target (ie: tab,window,page)
        :return:
        :rtype:
        :raises: asyncio.TimeoutError
        :raises: RuntimeError
        """

        if not self.browser or not self.browser.connection:
            raise RuntimeError("Browser not yet started. use await browser.start()")

        future = asyncio.get_running_loop().create_future()
        event_type = cdp.target.TargetDestroyed

        async def close_handler(event: cdp.target.TargetDestroyed) -> None:
            if future.done():
                return

            if self.target and event.target_id == self.target.target_id:
                future.set_result(event)

        self.browser.connection.add_handler(event_type, close_handler)

        if self.target and self.target.target_id:
            await self.send(cdp.target.close_target(target_id=self.target.target_id))

        await asyncio.wait_for(future, 10)
        self.browser.connection.remove_handlers(event_type, close_handler)

    async def get_window(self) -> Tuple[cdp.browser.WindowID, cdp.browser.Bounds]:
        """
        get the window Bounds
        :return:
        :rtype:
        """
        window_id, bounds = await self.send(
            cdp.browser.get_window_for_target(self.target_id)
        )
        return window_id, bounds

    async def get_content(self):
        """
        gets the current page source content (html)
        :return:
        :rtype:
        """
        doc: cdp.dom.Node = await self.send(cdp.dom.get_document(-1, True))
        return await self.send(
            cdp.dom.get_outer_html(backend_node_id=doc.backend_node_id)
        )

    async def maximize(self):
        """
        maximize page/tab/window
        """
        return await self.set_window_state(state="maximize")

    async def minimize(self):
        """
        minimize page/tab/window
        """
        return await self.set_window_state(state="minimize")

    async def fullscreen(self):
        """
        minimize page/tab/window
        """
        return await self.set_window_state(state="fullscreen")

    async def medimize(self):
        return await self.set_window_state(state="normal")

    async def set_window_size(self, left=0, top=0, width=1280, height=1024):
        """
        set window size and position

        :param left: pixels from the left of the screen to the window top-left corner
        :type left:
        :param top: pixels from the top of the screen to the window top-left corner
        :type top:
        :param width: width of the window in pixels
        :type width:
        :param height: height of the window in pixels
        :type height:
        :return:
        :rtype:
        """
        return await self.set_window_state(left, top, width, height)

    async def activate(self):
        """
        active this target (ie: tab,window,page)
        """
        if self.target is None:
            raise ValueError("target is none")
        await self.send(cdp.target.activate_target(self.target.target_id))

    async def bring_to_front(self):
        """
        alias to self.activate
        """
        await self.activate()

    async def set_window_state(
        self, left=0, top=0, width=1280, height=720, state="normal"
    ):
        """
        sets the window size or state.

        for state you can provide the full name like minimized, maximized, normal, fullscreen, or
        something which leads to either of those, like min, mini, mi,  max, ma, maxi, full, fu, no, nor
        in case state is set other than "normal", the left, top, width, and height are ignored.

        :param left:
            desired offset from left, in pixels
        :type left: int

        :param top:
            desired offset from the top, in pixels
        :type top: int

        :param width:
            desired width in pixels
        :type width: int

        :param height:
            desired height in pixels
        :type height: int

        :param state:
            can be one of the following strings:
                - normal
                - fullscreen
                - maximized
                - minimized

        :type state: str

        """
        available_states = ["minimized", "maximized", "fullscreen", "normal"]
        window_id: cdp.browser.WindowID
        bounds: cdp.browser.Bounds
        (window_id, bounds) = await self.get_window()

        for state_name in available_states:
            if all(x in state_name for x in state.lower()):
                break
        else:
            raise NameError(
                "could not determine any of %s from input '%s'"
                % (",".join(available_states), state)
            )
        window_state = getattr(
            cdp.browser.WindowState, state_name.upper(), cdp.browser.WindowState.NORMAL
        )
        if window_state == cdp.browser.WindowState.NORMAL:
            bounds = cdp.browser.Bounds(left, top, width, height, window_state)
        else:
            # min, max, full can only be used when current state == NORMAL
            # therefore we first switch to NORMAL
            await self.set_window_state(state="normal")
            bounds = cdp.browser.Bounds(window_state=window_state)

        await self.send(cdp.browser.set_window_bounds(window_id, bounds=bounds))

    async def scroll_down(self, amount=25, speed=800):
        """
        scrolls down maybe

        :param amount: number in percentage. 25 is a quarter of page, 50 half, and 1000 is 10x the page
        :param speed: number swipe speed in pixels per second (default: 800).
        :type amount: int
        :type speed: int
        :return:
        :rtype:
        """
        window_id: cdp.browser.WindowID
        bounds: cdp.browser.Bounds
        (window_id, bounds) = await self.get_window()

        await self.send(
            cdp.input_.synthesize_scroll_gesture(
                x=0,
                y=0,
                y_distance=-(bounds.height * (amount / 100)),
                y_overscroll=0,
                x_overscroll=0,
                prevent_fling=True,
                repeat_delay_ms=0,
                speed=speed,
            )
        )
        await asyncio.sleep(bounds.height * (amount / 100) / speed)

    async def scroll_up(self, amount=25, speed=800):
        """
        scrolls up maybe

        :param amount: number in percentage. 25 is a quarter of page, 50 half, and 1000 is 10x the page
        :param speed: number swipe speed in pixels per second (default: 800).
        :type amount: int
        :type speed: int

        :return:
        :rtype:
        """
        window_id: cdp.browser.WindowID
        bounds: cdp.browser.Bounds
        (window_id, bounds) = await self.get_window()

        await self.send(
            cdp.input_.synthesize_scroll_gesture(
                x=0,
                y=0,
                y_distance=(bounds.height * (amount / 100)),
                x_overscroll=0,
                prevent_fling=True,
                repeat_delay_ms=0,
                speed=speed,
            )
        )
        await asyncio.sleep(bounds.height * (amount / 100) / speed)

    async def wait_for(
        self,
        text: Optional[str] = None,
        tagname: Optional[str] = None,
        attrs: Optional[dict[str, str]] = None,
        selector: Optional[str] = None,
        timeout: int | float = 10,
    ) -> element.Element:
        """
        variant on query_selector_all and find_elements_by_text
        this variant takes either selector or text, and will block until
        the requested element(s) are found.

        it will block for a maximum of <timeout> seconds, after which
        an TimeoutError will be raised

        :param text: text
        :type text: str
        :param tagname: element tagname
        :type tagname: str
        :param attrs: dictionary of attributes
        :type attrs: dictionary
        :param selector: css selector
        :type selector:
        :param timeout:
        :type timeout:
        :return:
        :rtype: Element
        :raises: asyncio.TimeoutError
        """
        loop = asyncio.get_running_loop()
        start_time = loop.time()

        if (
            tagname or attrs or text
        ):  # waiting for an element using either their tagname, attributes, text, or all.
            if not tagname:
                tagname = None
            if not attrs:
                attrs = None
            if not text:
                text = None

            item = await self.find(tagname=tagname, attrs=attrs, text=text)
            while not item and loop.time() - start_time < timeout:
                item = await self.find(tagname=tagname, attrs=attrs, text=text)
                await self.sleep(0.5)

            if item:
                return item

        if selector:
            item = await self.query_selector(selector)
            while not item and loop.time() - start_time < timeout:
                item = await self.query_selector(selector)
                await self.sleep(0.5)

            if item:
                return item

        raise asyncio.TimeoutError("Time ran out while waiting.")

    async def wait_for_ready_state(
        self,
        until: Literal["loading", "interactive", "complete"] = "interactive",
        timeout: int = 10,
    ):
        """
        Waits for the page to reach a certain ready state.
        :param until: The ready state to wait for. Can be one of "loading", "interactive", or "complete".
        :type until: str
        :param timeout: The maximum number of seconds to wait.
        :type timeout: int
        :raises asyncio.TimeoutError: If the timeout is reached before the ready state is reached.
        :return: True if the ready state is reached.
        :rtype: bool
        """
        loop = asyncio.get_event_loop()
        start_time = loop.time()

        while True:
            ready_state = await self.evaluate("document.readyState")
            if ready_state == until:
                return True

            if loop.time() - start_time > timeout:
                raise asyncio.TimeoutError(
                    "time ran out while waiting for load page until %s" % until
                )

            await asyncio.sleep(0.1)

    def expect_request(
        self, url_pattern: Union[str, re.Pattern[str]]
    ) -> RequestExpectation:
        """
        Creates a request expectation for a specific URL pattern.
        :param url_pattern: The URL pattern to match requests.
        :type url_pattern: Union[str, re.Pattern[str]]
        :return: A RequestExpectation instance.
        :rtype: RequestExpectation
        """
        return RequestExpectation(self, url_pattern)

    def expect_response(
        self, url_pattern: Union[str, re.Pattern[str]]
    ) -> ResponseExpectation:
        """
        Creates a response expectation for a specific URL pattern.
        :param url_pattern: The URL pattern to match responses.
        :type url_pattern: Union[str, re.Pattern[str]]
        :return: A ResponseExpectation instance.
        :rtype: ResponseExpectation
        """
        return ResponseExpectation(self, url_pattern)

    def expect_download(self) -> DownloadExpectation:
        """
        Creates a download expectation for next download.
        :return: A DownloadExpectation instance.
        :rtype: DownloadExpectation
        """
        return DownloadExpectation(self)

    async def download_file(self, url: str, filename: Optional[PathLike] = None):
        """
        downloads file by given url.

        :param url: url of the file
        :param filename: the name for the file. if not specified the name is composed from the url file name
        """
        if not self._download_behavior:
            directory_path = pathlib.Path.cwd() / "downloads"
            directory_path.mkdir(exist_ok=True)
            await self.set_download_path(directory_path)

            warnings.warn(
                f"no download path set, so creating and using a default of"
                f"{directory_path}"
            )
        if not filename:
            filename = url.rsplit("/")[-1]
            filename = filename.split("?")[0]

        code = """
         (elem) => {
            async function _downloadFile(
              imageSrc,
              nameOfDownload,
            ) {
              const response = await fetch(imageSrc);
              const blobImage = await response.blob();
              const href = URL.createObjectURL(blobImage);

              const anchorElement = document.createElement('a');
              anchorElement.href = href;
              anchorElement.download = nameOfDownload;

              document.body.appendChild(anchorElement);
              anchorElement.click();

              setTimeout(() => {
                document.body.removeChild(anchorElement);
                window.URL.revokeObjectURL(href);
                }, 500);
            }
            _downloadFile('%s', '%s')
            }
            """ % (
            url,
            filename,
        )

        body = (await self.query_selector_all("body"))[0]
        await body.update()
        await self.send(
            cdp.runtime.call_function_on(
                code,
                object_id=body.object_id,
                arguments=[cdp.runtime.CallArgument(object_id=body.object_id)],
            )
        )

    async def save_snapshot(self, filename: str = "snapshot.mhtml") -> None:
        """
        Saves a snapshot of the page.
        :param filename: The save path; defaults to "snapshot.mhtml"
        """
        await self.sleep()  # update the target's url
        path = pathlib.Path(filename)
        path.parent.mkdir(parents=True, exist_ok=True)
        data = await self.send(cdp.page.capture_snapshot())
        if not data:
            raise ProtocolException(
                "Could not take snapshot. Most possible cause is the page has not finished loading yet."
            )

        with open(filename, "w") as file:
            file.write(data)

<<<<<<< HEAD
=======
    async def screenshot_b64(
        self,
        format: str = "jpeg",
        full_page: bool = False,
    ) -> str:
        """
        Takes a screenshot of the page and return the result as a base64 encoded string.
        This is not the same as :py:obj:`Element.screenshot_b64`, which takes a screenshot of a single element only

        :param format: jpeg or png (defaults to jpeg)
        :type format: str
        :param full_page: when False (default) it captures the current viewport. when True, it captures the entire page
        :type full_page: bool
        :return: screenshot data as base64 encoded
        :rtype: str
        """
        if self.target is None:
            raise ValueError("target is none")

        await self.sleep()  # update the target's url

        if format.lower() in ["jpg", "jpeg"]:
            format = "jpeg"
        elif format.lower() in ["png"]:
            format = "png"

        data = await self.send(
            cdp.page.capture_screenshot(
                format_=format, capture_beyond_viewport=full_page
            )
        )
        if not data:
            raise ProtocolException(
                "could not take screenshot. most possible cause is the page has not finished loading yet."
            )

        return data

>>>>>>> 4d126f33
    async def save_screenshot(
        self,
        filename: Optional[PathLike] = "auto",
        format: str = "jpeg",
        full_page: bool = False,
    ) -> str:
        """
        Saves a screenshot of the page.
        This is not the same as :py:obj:`Element.save_screenshot`, which saves a screenshot of a single element only

        :param filename: uses this as the save path
        :type filename: PathLike
        :param format: jpeg or png (defaults to jpeg)
        :type format: str
        :param full_page: when False (default) it captures the current viewport. when True, it captures the entire page
        :type full_page: bool
        :return: the path/filename of saved screenshot
        :rtype: str
        """
        if format.lower() in ["jpg", "jpeg"]:
            ext = ".jpg"

        elif format.lower() in ["png"]:
            ext = ".png"

        if not filename or filename == "auto":
            assert self.target is not None
            parsed = urllib.parse.urlparse(self.target.url)
            parts = parsed.path.split("/")
            last_part = parts[-1]
            last_part = last_part.rsplit("?", 1)[0]
            dt_str = datetime.datetime.now().strftime("%Y-%m-%d_%H-%M-%S")
            candidate = f"{parsed.hostname}__{last_part}_{dt_str}"
            path = pathlib.Path(candidate + ext)  # noqa
        else:
            path = pathlib.Path(filename)
        path.parent.mkdir(parents=True, exist_ok=True)

        data = await self.screenshot_b64(format=format, full_page=full_page)

        data_bytes = base64.b64decode(data)
        if not path:
            raise RuntimeError("invalid filename or path: '%s'" % filename)
        path.write_bytes(data_bytes)
        return str(path)

    async def print_to_pdf(self, filename: PathLike, **kwargs: Any) -> pathlib.Path:
        """
        Prints the current page to a PDF file and saves it to the specified path.

        :param filename: The path where the PDF will be saved.
        :param kwargs: Additional options for printing to be passed to :py:obj:`cdp.page.print_to_pdf`.
        :return: The path to the saved PDF file.
        :rtype: pathlib.Path
        """
        filename = pathlib.Path(filename)
        if filename.is_dir():
            raise ValueError(
                f"filename {filename} must be a file path, not a directory"
            )

        data, _ = await self.send(cdp.page.print_to_pdf(**kwargs))

        data_bytes = base64.b64decode(data)
        filename.write_bytes(data_bytes)
        return filename

    async def set_download_path(self, path: PathLike):
        """
        sets the download path and allows downloads
        this is required for any download function to work (well not entirely, since when unset we set a default folder)

        :param path:
        :type path:
        :return:
        :rtype:
        """
        path = pathlib.Path(path)
        await self.send(
            cdp.browser.set_download_behavior(
                behavior="allow", download_path=str(path.resolve())
            )
        )
        self._download_behavior = ["allow", str(path.resolve())]

    async def get_all_linked_sources(self) -> List[Element]:
        """
        get all elements of tag: link, a, img, scripts meta, video, audio

        :return:
        """
        all_assets = await self.query_selector_all(selector="a,link,img,script,meta")
        return [element.create(asset, self) for asset in all_assets]

    async def get_all_urls(self, absolute=True) -> List[str]:
        """
        convenience function, which returns all links (a,link,img,script,meta)

        :param absolute: try to build all the links in absolute form instead of "as is", often relative
        :return: list of urls
        """

        import urllib.parse

        res = []
        all_assets = await self.query_selector_all(selector="a,link,img,script,meta")
        for asset in all_assets:
            if not absolute:
                res.append(asset.src or asset.href)
            else:
                for k, v in asset.attrs.items():
                    if k in ("src", "href"):
                        if "#" in v:
                            continue
                        if not any([_ in v for _ in ("http", "//", "/")]):
                            continue
                        abs_url = urllib.parse.urljoin(
                            "/".join(self.url.rsplit("/")[:3]), v
                        )
                        if not abs_url.startswith(("http", "//", "ws")):
                            continue
                        res.append(abs_url)
        return res

    async def verify_cf(self):
        """an attempt.."""
        checkbox = None
        checkbox_sibling = await self.wait_for(text="verify you are human")
        if checkbox_sibling:
            parent = checkbox_sibling.parent
            while parent:
                checkbox = await parent.query_selector("input[type=checkbox]")
                if checkbox:
                    break
                parent = parent.parent
        if not checkbox:
            raise RuntimeError("could not find checkbox for cloudflare verification")
        await checkbox.mouse_move()
        await checkbox.mouse_click()

    async def get_local_storage(self):
        """
        get local storage items as dict of strings (careful!, proper deserialization needs to be done if needed)

        :return:
        :rtype:
        """
        if self.target is None or not self.target.url:
            await self.wait()

        # there must be a better way...
        origin = "/".join(self.url.split("/", 3)[:-1])

        items = await self.send(
            cdp.dom_storage.get_dom_storage_items(
                cdp.dom_storage.StorageId(is_local_storage=True, security_origin=origin)
            )
        )
        retval = {}
        for item in items:
            retval[item[0]] = item[1]
        return retval

    async def set_local_storage(self, items: dict):
        """
        set local storage.
        dict items must be strings. simple types will be converted to strings automatically.

        :param items: dict containing {key:str, value:str}
        :type items: dict[str,str]
        :return:
        :rtype:
        """
        if self.target is None or not self.target.url:
            await self.wait()
        # there must be a better way...
        origin = "/".join(self.url.split("/", 3)[:-1])

        await asyncio.gather(
            *[
                self.send(
                    cdp.dom_storage.set_dom_storage_item(
                        storage_id=cdp.dom_storage.StorageId(
                            is_local_storage=True, security_origin=origin
                        ),
                        key=str(key),
                        value=str(val),
                    )
                )
                for key, val in items.items()
            ]
        )

    async def set_user_agent(
        self,
        user_agent: str | None = None,
        accept_language: str | None = None,
        platform: str | None = None,
    ) -> None:
        """
        Set the user agent, accept language, and platform.

        These correspond to:
            - navigator.userAgent
            - navigator.language
            - navigator.platform

        :param user_agent: user agent string
        :type user_agent: str
        :param accept_language: accept language string
        :type accept_language: str
        :param platform: platform string
        :type platform: str
        :return:
        :rtype:
        """
        if not user_agent:
            user_agent = await self.evaluate("navigator.userAgent")
            if not user_agent:
                raise ValueError(
                    "Could not read existing user agent from navigator object"
                )

        await self.send(
            cdp.network.set_user_agent_override(
                user_agent=user_agent,
                accept_language=accept_language,
                platform=platform,
            )
        )

    def __call__(
        self,
        text: str | None = None,
        tagname: str | None = None,
        attrs: dict[str, str] | None = None,
        selector: str | None = None,
        timeout: int | float = 10,
    ):
        """
        alias to query_selector_all or find_elements_by_text, depending
        on whether text= is set or selector= is set

        :param text: text to search for. note: script contents are also considered text
        :type text: str
        :param tagname: tagname to search for. ex: div, span, input, button..
        :type tagname: str
        :param attrs: attributes to search for. ex: {'class':'class1', 'name':'name1', 'id':'123'}
        :type attrs: dict
        :param selector: css selector string
        :type selector: str
        :return:
        :rtype:
        """
        return self.wait_for(
            tagname=tagname, attrs=attrs, text=text, selector=selector, timeout=timeout
        )

    def __eq__(self, other: Any) -> bool:
        if not isinstance(other, Tab):
            return False

        return other.target == self.target

    def __getattr__(self, item):
        try:
            return getattr(self._target, item)
        except AttributeError:
            raise AttributeError(
                f'"{self.__class__.__name__}" has no attribute "%s"' % item
            )

    def __repr__(self):
        extra = ""
        if self.target is not None and self.target.url:
            extra = f"[url: {self.target.url}]"
        s = f"<{type(self).__name__} [{self.target_id}] [{self.type_}] {extra}>"
        return s<|MERGE_RESOLUTION|>--- conflicted
+++ resolved
@@ -10,13 +10,7 @@
 import urllib.parse
 import warnings
 import webbrowser
-<<<<<<< HEAD
-from typing import TYPE_CHECKING, Any, Coroutine, List, Literal, Optional, Tuple, Union
-
-from zendriver.cdp.dom import Node
-=======
 from typing import TYPE_CHECKING, Any, List, Literal, Optional, Tuple, Union
->>>>>>> 4d126f33
 
 from .. import cdp
 from . import element, util
@@ -195,6 +189,7 @@
         tagname: Optional[str] = None,
         attrs: Optional[dict[str, str]] = None,
         best_match: Optional[bool] = False,
+        return_enclosing_element = True,
         timeout: Union[int, float] = 10,
     ):
         """
@@ -215,67 +210,54 @@
         :type best_match: bool
         :param timeout: raise timeout exception when after this many seconds nothing is found.
         :type timeout: float,int
-        """
-
-        loop = asyncio.get_running_loop()
-        start_time = loop.time()
-
-        text = text.strip().lower() if text else None
-        tagname = tagname.strip().lower() if tagname else None
-        attrs = {k.strip(): v.strip() for k, v in attrs.items()} if attrs else None
-
-        if not text and not tagname and not attrs:
-            # raising an error in case neither text nor tagname values were provided
-            raise ValueError(
-                "You must provide either tagname, attrs, or text to find an element."
-            )
-
-        if text and best_match:
-            # Use best_match logic for text searches
-            items = await self._find_elements_by_tagname_attrs_text(
-                tagname=tagname, attrs=attrs, text=text, return_after_first_match=False
-            )
-            while not items:
+        """    
+
+        if(text and not tagname and not attrs): # searches by text only if tagname and attrs weren't provided because it is more efficient to search by tagname and attrs.
+            loop = asyncio.get_running_loop()
+            start_time = loop.time()
+
+            text = text.strip()
+
+            item = await self.find_element_by_text(
+                text, best_match, return_enclosing_element
+            )
+            while not item:
                 await self.wait()
-                items = await self._find_elements_by_tagname_attrs_text(
-                    tagname=tagname,
-                    attrs=attrs,
-                    text=text,
-                    return_after_first_match=False,
+                item = await self.find_element_by_text(
+                    text, best_match, return_enclosing_element
                 )
                 if loop.time() - start_time > timeout:
                     raise asyncio.TimeoutError(
-                        f"Time ran out while waiting for element with tagname: {tagname}, attributes: {attrs}, text:{text}"
+                        "Time ran out while waiting for text: %s" % text
                     )
                 await self.sleep(0.5)
-
-            # Apply best match logic - find element with closest text length
-            if items:
-                closest_by_length = min(
-                    items,
-                    key=lambda el: abs(len(text.strip()) - len(el.text_all or "")),
-                )
-                return closest_by_length
-        else:
-            # Use existing logic for non-best-match or non-text searches
-            items = await self._find_elements_by_tagname_attrs_text(
-                tagname=tagname, attrs=attrs, text=text, return_after_first_match=True
-            )
-            while not items:
+            return item
+        elif(tagname or attrs):
+            loop = asyncio.get_running_loop()
+            start_time = loop.time()
+
+            if(tagname):
+                tagname = tagname.strip().upper()
+            else:
+                tagname = None
+            if(attrs):
+                attrs = {k.strip(): v.strip() for k, v in attrs.items()}
+            else:
+                attrs = None
+
+            item = await self.find_element_by_tagname_attrs(tagname, attrs)
+            while not item:
                 await self.wait()
-                items = await self._find_elements_by_tagname_attrs_text(
-                    tagname=tagname,
-                    attrs=attrs,
-                    text=text,
-                    return_after_first_match=True,
-                )
+                item = await self.find_element_by_tagname_attrs(tagname, attrs)
                 if loop.time() - start_time > timeout:
                     raise asyncio.TimeoutError(
-                        f"Time ran out while waiting for element with tagname: {tagname}, attributes: {attrs}, text:{text}"
+                        f"Time ran out while waiting for element: {tagname}, with attributes: {attrs}"
                     )
                 await self.sleep(0.5)
-
-            return items[0]  # returning the first and only element of the list items
+            return item
+        elif(not text and not tagname and not attrs):
+            # raising an error in case neither text nor tagname values were provided
+            raise ValueError("You must provide either tagname, attrs, or text to find an element.")
 
     async def select(
         self,
@@ -330,35 +312,48 @@
         :param timeout: raise timeout exception when after this many seconds nothing is found.
         :type timeout: float,int
         """
-
-        loop = asyncio.get_running_loop()
-        start_time = loop.time()
-
-        tagname = tagname.strip().lower() if tagname else None
-        attrs = {k.strip(): v.strip() for k, v in attrs.items()} if attrs else None
-        text = text.strip().lower() if text else None
-
-        if not text and not tagname and not attrs:
+        if(text and not tagname and not attrs): # searches by text only if tagname and attrs weren't provided because it is more efficient to search by tagname and attrs.
+            loop = asyncio.get_running_loop()
+            now = loop.time()
+
+            text = text.strip()
+            items = await self.find_elements_by_text(text)
+
+            while not items:
+                await self.wait()
+                items = await self.find_elements_by_text(text)
+                if loop.time() - now > timeout:
+                    raise asyncio.TimeoutError(
+                        "time ran out while waiting for text: %s" % text
+                    )
+                await self.sleep(0.5)
+            return items
+        elif(tagname or attrs):
+            loop = asyncio.get_running_loop()
+            start_time = loop.time()
+
+            if(tagname):
+                tagname = tagname.strip().upper()
+            else:
+                tagname = None
+            if(attrs):
+                attrs = {k.strip(): v.strip() for k, v in attrs.items()}
+            else:
+                attrs = None
+
+            items = await self.find_elements_by_tagname_attrs(tagname, attrs)
+            while not items:
+                await self.wait()
+                items = await self.find_elements_by_tagname_attrs(tagname, attrs)
+                if loop.time() - start_time > timeout:
+                    raise asyncio.TimeoutError(
+                        f"Time ran out while waiting for element: {tagname}, with attributes: {attrs}"
+                    )
+                await self.sleep(0.5)
+            return items
+        elif(not text and not tagname and not attrs):
             # raising an error in case neither text nor tagname values were provided
-            raise ValueError(
-                "You must provide either tagname, attrs, or text to find elements."
-            )
-
-        items = await self._find_elements_by_tagname_attrs_text(
-            tagname=tagname, attrs=attrs, text=text, return_after_first_match=False
-        )
-        while not items:
-            await self.wait()
-            items = await self._find_elements_by_tagname_attrs_text(
-                tagname=tagname, attrs=attrs, text=text, return_after_first_match=False
-            )
-            if loop.time() - start_time > timeout:
-                raise asyncio.TimeoutError(
-                    f"Time ran out while waiting for elements with tagname: {tagname}, attributes: {attrs}, text: {text}"
-                )
-            await self.sleep(0.5)
-
-        return items
+            raise ValueError("You must provide either tagname, attrs, or text to find elements.")
 
     async def select_all(
         self, selector: str, timeout: Union[int, float] = 10, include_frames=False
@@ -537,7 +532,7 @@
             return
         return element.create(node, self, doc)
 
-    async def _find_elements_by_tagname_attrs_text(
+    async def find_elements_by_text(
         self,
         text: Optional[str] = None,
         tagname: Optional[str] = None,
@@ -545,50 +540,113 @@
         return_after_first_match: bool = False,
     ) -> list[Element]:
         """
-        Finds and returns all elements matching the tagname, attributes, and optional innerText.
-
-        :param text: The expected text value of the element. Optional.
-        :type text: str | None
-        :param tagname: The name of the HTML tag to search for (e.g., 'button', 'input'). Optional.
-        :type tagname: str | None
-        :param attrs: A dictionary of attributes and their corresponding values to match. Optional.
-        :type attrs: dict[str, str] | None
-        :param return_after_first_match: If True, stops traversal and returns a list containing only the first matching element.
-        :type return_after_first_match: bool
-        :return: List of matching elements. If return_after_first_match is True, the list contains at most one element.
+        Finds and returns all elements with the specified tagname and matching attributes.
+
+        :param tagname: The name of the HTML tag to search for (e.g., 'button', 'input').
+        :type tagname: str
+        :param attrs: A dictionary of attributes and their corresponding values to match.
+        :type attrs: dict[str, str]
+
+        :return: List of matching elements.
         :rtype: list[Element]
         """
-        elements = []
-        stop_searching = False  # flag to indicate whether to stop searching
-
-        async def traverse(node: Node, parent_tree):
-            """Recursive traversal of the DOM and shadow DOM to collect all matching elements."""
-            nonlocal stop_searching
-
-            if not node or stop_searching:
-                return
-
-            # To find the most specific element, traverse children first (post-order traversal).
-            tasks: list[Coroutine] = []
+        elements = list()
+
+        async def traverse(node, parent_tree):
+            """
+            Recursive traversal of the DOM, including shadow DOM and iframes, to collect all matching elements.
+            """
+            if not node:
+                return None
+
+            # check if the node matches the tagname and attribute-value pairs
+            if (
+                node.node_type == 1  # Element node
+                and (not tagname or node.node_name.lower() == tagname.lower())
+                and node.attributes
+                and (not attrs or all(
+                    any(
+                        node.attributes[i] == attr and value in node.attributes[i + 1].split()
+                        for i in range(0, len(node.attributes), 2)
+                    )
+                    for attr, value in attrs.items()
+                ))
+            ):
+                elements.append(element.create(node, self, parent_tree))
+
+            tasks = list()
+
+            # traverse shadow roots
             if node.shadow_roots:
-                tasks.extend(
-                    traverse(shadow_root, parent_tree)
-                    for shadow_root in node.shadow_roots
-                )
+                tasks.extend(traverse(shadow_root, parent_tree) for shadow_root in node.shadow_roots)
+
+            # traverse child nodes
             if node.children:
                 tasks.extend(traverse(child, parent_tree) for child in node.children)
 
             if tasks:
                 await asyncio.gather(*tasks)
 
-            # If a deeper match was already found and we only need the first one, stop.
-            if stop_searching:
-                return
-
-            # create an element to check for the conditions we're looking for
-            elem = element.create(node, self, parent_tree)
-
-            # Do not match on text nodes directly. Let their parent elements be the match.
+        # fetch the document root
+        doc = await self.send(cdp.dom.get_document(depth=-1, pierce=True))
+
+        # traverse the DOM tree
+        await traverse(doc, doc)
+
+        # handle iframes
+        iframes = util.filter_recurse_all(doc, lambda node: node.node_name == "IFRAME")
+        iframe_tasks = [
+            traverse(iframe.content_document, iframe.content_document)
+            for iframe in iframes
+            if iframe.content_document
+        ]
+
+        if iframe_tasks:
+            await asyncio.gather(*iframe_tasks)
+
+        return elements
+
+    async def find_element_by_text(
+        self,
+        text: str,
+        best_match: Optional[bool] = False,
+        return_enclosing_element: Optional[bool] = True,
+    ) -> Element | None:
+        """
+        finds and returns the first element containing <text>, or best match
+
+        :param text:
+        :type text:
+        :param best_match:  when True, which is MUCH more expensive (thus much slower),
+                            will find the closest match based on length.
+                            this could help tremendously, when for example you search for "login", you'd probably want the login button element,
+                            and not thousands of scripts,meta,headings containing a string of "login".
+
+        :type best_match: bool
+        :param return_enclosing_element:
+        :type return_enclosing_element:
+        :return:
+        :rtype:
+        """
+        doc = await self.send(cdp.dom.get_document(-1, True))
+        text = text.strip()
+        search_id, nresult = await self.send(cdp.dom.perform_search(text, True))
+
+        node_ids = await self.send(cdp.dom.get_search_results(search_id, 0, nresult))
+        await self.send(cdp.dom.discard_search_results(search_id))
+
+        if not node_ids:
+            node_ids = []
+        items = []
+        for nid in node_ids:
+            node = util.filter_recurse(doc, lambda n: n.node_id == nid)
+            if node is None:
+                continue
+
+            try:
+                elem = element.create(node, self, doc)
+            except:  # noqa
+                continue
             if elem.node_type == 3:
                 return
 
@@ -633,42 +691,44 @@
             iframe_tasks = [
                 traverse(iframe.content_document, iframe.content_document)
                 for iframe in iframes
-                if iframe.content_document
             ]
-
-            if iframe_tasks:
-                await asyncio.gather(*iframe_tasks)
-
-        # return the appropriate result
-        if return_after_first_match:
-            return elements[:1]
-        else:
-            return elements
-
-    async def find_element_by_text(
+            for iframe_elem in iframes_elems:
+                iframe_text_nodes = util.filter_recurse_all(
+                    iframe_elem,
+                    lambda node: node.node_type == 3  # noqa
+                    and text.lower() in node.node_value.lower(),
+                )
+                if iframe_text_nodes:
+                    iframe_text_elems = [
+                        element.create(text_node, self, iframe_elem.tree)
+                        for text_node in iframe_text_nodes
+                    ]
+                    items.extend(text_node.parent for text_node in iframe_text_elems)
+        try:
+            if not items:
+                return None
+            if best_match:
+                closest_by_length = min(
+                    items, key=lambda el: abs(len(text) - len(el.text_all))
+                )
+                elem = closest_by_length or items[0]
+
+                return elem
+            else:
+                # naively just return the first result
+                for elem in items:
+                    if elem:
+                        return elem
+        finally:
+            await self.send(cdp.dom.disable())
+
+        return None
+
+    async def find_elements_by_text(
         self,
         text: str,
-        best_match: Optional[bool] = False,
-    ) -> Element | None:
-        """
-        finds and returns the first element containing <text>, or best match
-
-        :param text: text to search for
-        :type text: str
-        :param best_match: when True, which is MUCH more expensive (thus much slower),
-                          will find the closest match based on length.
-                          this could help tremendously, when for example you search for "login", you'd probably want the login button element,
-                          and not thousands of scripts,meta,headings containing a string of "login".
-        :type best_match: bool
-        :return: Element or None
-        :rtype: Element | None
-        """
-        if not text:
-            raise ValueError("You must provide a text value to find an element with.")
-        else:
-            return await self.find(text=text, best_match=best_match)
-
-    async def find_elements_by_text(self, text: str) -> list[Element]:
+        tag_hint: Optional[str] = None,
+    ) -> list[Element]:
         """
         returns element which match the given text.
         please note: this may (or will) also return any other element (like inline scripts),
@@ -676,13 +736,78 @@
 
         :param text:
         :type text:
+        :param tag_hint: when provided, narrows down search to only elements which match given tag eg: a, div, script, span
+        :type tag_hint: str
         :return:
         :rtype:
         """
-        if not text:
-            raise ValueError("You must provide a text value to find elements with.")
+        text = text.strip()
+        doc = await self.send(cdp.dom.get_document(-1, True))
+        search_id, nresult = await self.send(cdp.dom.perform_search(text, True))
+        if nresult:
+            node_ids = await self.send(
+                cdp.dom.get_search_results(search_id, 0, nresult)
+            )
         else:
-            return await self.find_all(text=text)
+            node_ids = []
+
+        await self.send(cdp.dom.discard_search_results(search_id))
+
+        items = []
+        for nid in node_ids:
+            node = util.filter_recurse(doc, lambda n: n.node_id == nid)
+            if not node:
+                node = await self.send(cdp.dom.resolve_node(node_id=nid))
+                if not node:
+                    continue
+                # remote_object = await self.send(cdp.dom.resolve_node(backend_node_id=node.backend_node_id))
+                # node_id = await self.send(cdp.dom.request_node(object_id=remote_object.object_id))
+            try:
+                elem = element.create(node, self, doc)
+            except:  # noqa
+                continue
+            if elem.node_type == 3:
+                # if found element is a text node (which is plain text, and useless for our purpose),
+                # we return the parent element of the node (which is often a tag which can have text between their
+                # opening and closing tags (that is most tags, except for example "img" and "video", "br")
+
+                if not elem.parent:
+                    # check if parent actually has a parent and update it to be absolutely sure
+                    await elem.update()
+
+                items.append(
+                    elem.parent or elem
+                )  # when it really has no parent, use the text node itself
+                continue
+            else:
+                # just add the element itself
+                items.append(elem)
+
+        # since we already fetched the entire doc, including shadow and frames
+        # let's also search through the iframes
+        iframes = util.filter_recurse_all(doc, lambda node: node.node_name == "IFRAME")
+        if iframes:
+            iframes_elems = [
+                element.create(iframe, self, iframe.content_document)
+                for iframe in iframes
+            ]
+            for iframe_elem in iframes_elems:
+                if iframe_elem.content_document:
+                    iframe_text_nodes = util.filter_recurse_all(
+                        iframe_elem,
+                        lambda node: node.node_type == 3  # noqa
+                        and text.lower() in node.node_value.lower(),
+                    )
+                    if iframe_text_nodes:
+                        iframe_text_elems = [
+                            element.create(text_node, self, iframe_elem.tree)
+                            for text_node in iframe_text_nodes
+                        ]
+                        items.extend(
+                            text_node.parent for text_node in iframe_text_elems
+                        )
+        await self.send(cdp.dom.disable())
+        return items or []
 
     async def back(self):
         """
@@ -1143,10 +1268,8 @@
 
     async def wait_for(
         self,
-        text: Optional[str] = None,
-        tagname: Optional[str] = None,
-        attrs: Optional[dict[str, str]] = None,
-        selector: Optional[str] = None,
+        selector: str | None = None,
+        text: str | None = None,
         timeout: int | float = 10,
     ) -> element.Element:
         """
@@ -1157,14 +1280,10 @@
         it will block for a maximum of <timeout> seconds, after which
         an TimeoutError will be raised
 
-        :param text: text
-        :type text: str
-        :param tagname: element tagname
-        :type tagname: str
-        :param attrs: dictionary of attributes
-        :type attrs: dictionary
         :param selector: css selector
         :type selector:
+        :param text: text
+        :type text:
         :param timeout:
         :type timeout:
         :return:
@@ -1173,25 +1292,6 @@
         """
         loop = asyncio.get_running_loop()
         start_time = loop.time()
-
-        if (
-            tagname or attrs or text
-        ):  # waiting for an element using either their tagname, attributes, text, or all.
-            if not tagname:
-                tagname = None
-            if not attrs:
-                attrs = None
-            if not text:
-                text = None
-
-            item = await self.find(tagname=tagname, attrs=attrs, text=text)
-            while not item and loop.time() - start_time < timeout:
-                item = await self.find(tagname=tagname, attrs=attrs, text=text)
-                await self.sleep(0.5)
-
-            if item:
-                return item
-
         if selector:
             item = await self.query_selector(selector)
             while not item and loop.time() - start_time < timeout:
@@ -1200,8 +1300,16 @@
 
             if item:
                 return item
-
-        raise asyncio.TimeoutError("Time ran out while waiting.")
+        if text:
+            item = await self.find_element_by_text(text)
+            while not item and loop.time() - start_time < timeout:
+                item = await self.find_element_by_text(text)
+                await self.sleep(0.5)
+
+            if item:
+                return item
+
+        raise asyncio.TimeoutError("time ran out while waiting")
 
     async def wait_for_ready_state(
         self,
@@ -1341,8 +1449,6 @@
         with open(filename, "w") as file:
             file.write(data)
 
-<<<<<<< HEAD
-=======
     async def screenshot_b64(
         self,
         format: str = "jpeg",
@@ -1381,7 +1487,6 @@
 
         return data
 
->>>>>>> 4d126f33
     async def save_screenshot(
         self,
         filename: Optional[PathLike] = "auto",
@@ -1616,8 +1721,6 @@
     def __call__(
         self,
         text: str | None = None,
-        tagname: str | None = None,
-        attrs: dict[str, str] | None = None,
         selector: str | None = None,
         timeout: int | float = 10,
     ):
@@ -1625,20 +1728,12 @@
         alias to query_selector_all or find_elements_by_text, depending
         on whether text= is set or selector= is set
 
-        :param text: text to search for. note: script contents are also considered text
-        :type text: str
-        :param tagname: tagname to search for. ex: div, span, input, button..
-        :type tagname: str
-        :param attrs: attributes to search for. ex: {'class':'class1', 'name':'name1', 'id':'123'}
-        :type attrs: dict
         :param selector: css selector string
         :type selector: str
         :return:
         :rtype:
         """
-        return self.wait_for(
-            tagname=tagname, attrs=attrs, text=text, selector=selector, timeout=timeout
-        )
+        return self.wait_for(text, selector, timeout)
 
     def __eq__(self, other: Any) -> bool:
         if not isinstance(other, Tab):
