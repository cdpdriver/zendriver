--- conflicted
+++ resolved
@@ -1285,46 +1285,7 @@
                 arguments=[cdp.runtime.CallArgument(object_id=body.object_id)],
             )
         )
-
-<<<<<<< HEAD
-    async def take_screenshot(
-        self,
-        format: str = "jpeg",
-        full_page: bool = False,
-    ) -> str:
-        """
-        Takes a screenshot of the page.
-        This is not the same as :py:obj:`Element.take_screenshot`, which takes a screenshot of a single element only
-
-        :param format: jpeg or png (defaults to jpeg)
-        :type format: str
-        :param full_page: when False (default) it captures the current viewport. when True, it captures the entire page
-        :type full_page: bool
-        :return: screenshot data as base64 encoded
-        :rtype: str
-        """
-        if self.target is None:
-            raise ValueError("target is none")
-
-        await self.sleep()  # update the target's url
-
-        if format.lower() in ["jpg", "jpeg"]:
-            format = "jpeg"
-        elif format.lower() in ["png"]:
-            format = "png"
-
-        data = await self.send(
-            cdp.page.capture_screenshot(
-                format_=format, capture_beyond_viewport=full_page
-            )
-        )
-        if not data:
-            raise ProtocolException(
-                "could not take screenshot. most possible cause is the page has not finished loading yet."
-            )
-
-        return str(data)
-=======
+      
     async def save_snapshot(self, filename: str = "snapshot.mhtml") -> None:
         """
         Saves a snapshot of the page.
@@ -1341,7 +1302,44 @@
 
         with open(filename, "w") as file:
             file.write(data)
->>>>>>> c3e98487
+            
+    async def take_screenshot(
+        self,
+        format: str = "jpeg",
+        full_page: bool = False,
+    ) -> str:
+        """
+        Takes a screenshot of the page.
+        This is not the same as :py:obj:`Element.take_screenshot`, which takes a screenshot of a single element only
+
+        :param format: jpeg or png (defaults to jpeg)
+        :type format: str
+        :param full_page: when False (default) it captures the current viewport. when True, it captures the entire page
+        :type full_page: bool
+        :return: screenshot data as base64 encoded
+        :rtype: str
+        """
+        if self.target is None:
+            raise ValueError("target is none")
+
+        await self.sleep()  # update the target's url
+
+        if format.lower() in ["jpg", "jpeg"]:
+            format = "jpeg"
+        elif format.lower() in ["png"]:
+            format = "png"
+
+        data = await self.send(
+            cdp.page.capture_screenshot(
+                format_=format, capture_beyond_viewport=full_page
+            )
+        )
+        if not data:
+            raise ProtocolException(
+                "could not take screenshot. most possible cause is the page has not finished loading yet."
+            )
+
+        return str(data)
 
     async def save_screenshot(
         self,
