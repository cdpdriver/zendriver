from __future__ import annotations

import asyncio
import base64
import datetime
import logging
import pathlib
import re
import secrets
import typing
import urllib.parse
import warnings
import webbrowser
from typing import TYPE_CHECKING, Any, List, Literal, Optional, Tuple, Union

from .errors import PageError
from .helper import PageBinding, BindingSource, evaluation_string
from .intercept import BaseFetchInterception
from .. import cdp
from . import element, util, helper
from .config import PathLike
from .connection import Connection, ProtocolException
from .expect import DownloadExpectation, RequestExpectation, ResponseExpectation
from ..cdp.fetch import RequestStage
from ..cdp.network import ResourceType


if TYPE_CHECKING:
    from .browser import Browser
    from .element import Element

logger = logging.getLogger(__name__)


class Tab(Connection):
    """
    :ref:`tab` is the controlling mechanism/connection to a 'target',
    for most of us 'target' can be read as 'tab'. however it could also
    be an iframe, serviceworker or background script for example,
    although there isn't much to control for those.

    if you open a new window by using :py:meth:`browser.get(..., new_window=True)`
    your url will open a new window. this window is a 'tab'.
    When you browse to another page, the tab will be the same (it is an browser view).

    So it's important to keep some reference to tab objects, in case you're
    done interacting with elements and want to operate on the page level again.

    Custom CDP commands
    ---------------------------
    Tab object provide many useful and often-used methods. It is also
    possible to utilize the included cdp classes to to something totally custom.

    the cdp package is a set of so-called "domains" with each having methods, events and types.
    to send a cdp method, for example :py:obj:`cdp.page.navigate`, you'll have to check
    whether the method accepts any parameters and whether they are required or not.

    you can use

    ```python
    await tab.send(cdp.page.navigate(url='https://yoururlhere'))
    ```

    so tab.send() accepts a generator object, which is created by calling a cdp method.
    this way you can build very detailed and customized commands.
    (note: finding correct command combo's can be a time consuming task, luckily i added a whole bunch
    of useful methods, preferably having the same api's or lookalikes, as in selenium)


    some useful, often needed and simply required methods
    ===================================================================


    :py:meth:`~find`  |  find(text)
    ----------------------------------------
    find and returns a single element by text match. by default returns the first element found.
    much more powerful is the best_match flag, although also much more expensive.
    when no match is found, it will retry for <timeout> seconds (default: 10), so
    this is also suitable to use as wait condition.


    :py:meth:`~find` |  find(text, best_match=True) or find(text, True)
    ---------------------------------------------------------------------------------
    Much more powerful (and expensive!!) than the above, is the use of the `find(text, best_match=True)` flag.
    It will still return 1 element, but when multiple matches are found, picks the one having the
    most similar text length.
    How would that help?
    For example, you search for "login", you'd probably want the "login" button element,
    and not thousands of scripts,meta,headings which happens to contain a string of "login".

    when no match is found, it will retry for <timeout> seconds (default: 10), so
    this is also suitable to use as wait condition.


    :py:meth:`~select` | select(selector)
    ----------------------------------------
    find and returns a single element by css selector match.
    when no match is found, it will retry for <timeout> seconds (default: 10), so
    this is also suitable to use as wait condition.


    :py:meth:`~select_all` | select_all(selector)
    ------------------------------------------------
    find and returns all elements by css selector match.
    when no match is found, it will retry for <timeout> seconds (default: 10), so
    this is also suitable to use as wait condition.


    await :py:obj:`Tab`
    ---------------------------
    calling `await tab` will do a lot of stuff under the hood, and ensures all references
    are up to date. also it allows for the script to "breathe", as it is oftentime faster than your browser or
    webpage. So whenever you get stuck and things crashes or element could not be found, you should probably let
    it "breathe"  by calling `await page`  and/or `await page.sleep()`

    also, it's ensuring :py:obj:`~url` will be updated to the most recent one, which is quite important in some
    other methods.

    Using other and custom CDP commands
    ======================================================
    using the included cdp module, you can easily craft commands, which will always return an generator object.
    this generator object can be easily sent to the :py:meth:`~send`  method.

    :py:meth:`~send`
    ---------------------------
    this is probably THE most important method, although you won't ever call it, unless you want to
    go really custom. the send method accepts a :py:obj:`cdp` command. Each of which can be found in the
    cdp section.

    when you import * from this package, cdp will be in your namespace, and contains all domains/actions/events
    you can act upon.
    """

    browser: Browser | None

    def __init__(
        self,
        websocket_url: str,
        target: cdp.target.TargetInfo,
        browser: Browser | None = None,
        **kwargs: dict[str, typing.Any],
    ):
        super().__init__(websocket_url, target, browser, **kwargs)
        self.browser = browser
        self._dom = None
        self._window_id = None
        self._pageBindings: typing.Dict[str, PageBinding] = dict()
        self._zendriverBindingExposed = False

        self.add_handler(cdp.runtime.BindingCalled, self._onBindingCalled)

    @property
    def inspector_url(self) -> str:
        """
        get the inspector url. this url can be used in another browser to show you the devtools interface for
        current tab. useful for debugging (and headless)
        :return:
        :rtype:
        """
        if not self.browser:
            raise ValueError(
                "this tab has no browser attribute, so you can't use inspector_url"
            )

        return f"http://{self.browser.config.host}:{self.browser.config.port}/devtools/inspector.html?ws={self.websocket_url[5:]}"

    def inspector_open(self) -> None:
        webbrowser.open(self.inspector_url, new=2)

    async def disable_dom_agent(self) -> None:
        # The DOM.disable can throw an exception if not enabled,
        # but if it's already disabled, that's not a "real" error.

        # DOM agent hasn't been enabled
        # command:DOM.disable
        # params:[] [code: -32000]

        # If not ignored, an exception is thrown, and masks other problems
        # (e.g., Could not find node with given id)

        try:
            await self.send(cdp.dom.disable())
        except ProtocolException:
            logger.debug("Ignoring DOM.disable exception", exc_info=True)
            pass

    async def open_external_inspector(self) -> None:
        """
        opens the system's browser containing the devtools inspector page
        for this tab. could be handy, especially to debug in headless mode.
        """
        import webbrowser

        webbrowser.open(self.inspector_url)

    async def find(
        self,
        text: str,
        best_match: bool = True,
        return_enclosing_element: bool = True,
        timeout: Union[int, float] = 10,
    ) -> Element:
        """
        find single element by text
        can also be used to wait for such element to appear.

        :param text: text to search for. note: script contents are also considered text
        :type text: str
        :param best_match:  :param best_match:  when True (default), it will return the element which has the most
                                               comparable string length. this could help tremendously, when for example
                                               you search for "login", you'd probably want the login button element,
                                               and not thousands of scripts,meta,headings containing a string of "login".
                                               When False, it will return naively just the first match (but is way faster).
         :type best_match: bool
         :param return_enclosing_element:
                 since we deal with nodes instead of elements, the find function most often returns
                 so called text nodes, which is actually a element of plain text, which is
                 the somehow imaginary "child" of a "span", "p", "script" or any other elements which have text between their opening
                 and closing tags.
                 most often when we search by text, we actually aim for the element containing the text instead of
                 a lousy plain text node, so by default the containing element is returned.

                 however, there are (why not) exceptions, for example elements that use the "placeholder=" property.
                 this text is rendered, but is not a pure text node. in that case you can set this flag to False.
                 since in this case we are probably interested in just that element, and not it's parent.


                 # todo, automatically determine node type
                 # ignore the return_enclosing_element flag if the found node is NOT a text node but a
                 # regular element (one having a tag) in which case that is exactly what we need.
         :type return_enclosing_element: bool
        :param timeout: raise timeout exception when after this many seconds nothing is found.
        :type timeout: float,int
        """
        loop = asyncio.get_running_loop()
        start_time = loop.time()

        text = text.strip()

        while True:
            item = await self.find_element_by_text(
                text, best_match, return_enclosing_element
            )
            if item:
                return item

            if loop.time() - start_time > timeout:
                raise asyncio.TimeoutError(
                    f"Timeout ({timeout}s) waiting for element with text: '{text}'"
                )

            await self.sleep(0.5)

    async def select(
        self,
        selector: str,
        timeout: Union[int, float] = 10,
    ) -> Element:
        """
        find single element by css selector.
        can also be used to wait for such element to appear.

        :param selector: css selector, eg a[href], button[class*=close], a > img[src]
        :type selector: str

        :param timeout: raise timeout exception when after this many seconds nothing is found.
        :type timeout: float,int

        """
        loop = asyncio.get_running_loop()
        start_time = loop.time()

        selector = selector.strip()

        while True:
            item = await self.query_selector(selector)
            if isinstance(item, list):
                if item:
                    return item[0]
            elif item:
                return item

            if loop.time() - start_time > timeout:
                raise asyncio.TimeoutError(
                    f"Timeout ({timeout}s) waiting for element with selector: '{selector}'"
                )

            await self.sleep(0.5)

    async def find_all(
        self,
        text: str,
        timeout: Union[int, float] = 10,
    ) -> List[Element]:
        """
        find multiple elements by text
        can also be used to wait for such element to appear.

        :param text: text to search for. note: script contents are also considered text
        :type text: str

        :param timeout: raise timeout exception when after this many seconds nothing is found.
        :type timeout: float,int
        """
        loop = asyncio.get_running_loop()
        now = loop.time()

        text = text.strip()

        while True:
            items = await self.find_elements_by_text(text)
            if items:
                return items

            if loop.time() - now > timeout:
                raise asyncio.TimeoutError(
                    f"Timeout ({timeout}s) waiting for any element with text: '{text}'"
                )

            await self.sleep(0.5)

    async def select_all(
        self,
        selector: str,
        timeout: Union[int, float] = 10,
        include_frames: bool = False,
    ) -> List[Element]:
        """
        find multiple elements by css selector.
        can also be used to wait for such element to appear.


        :param selector: css selector, eg a[href], button[class*=close], a > img[src]
        :type selector: str
        :param timeout: raise timeout exception when after this many seconds nothing is found.
        :type timeout: float,int
        :param include_frames: whether to include results in iframes.
        :type include_frames: bool
        """

        loop = asyncio.get_running_loop()
        now = loop.time()
        selector = selector.strip()

        while True:
            items = []
            if include_frames:
                frames = await self.query_selector_all("iframe")
                for fr in frames:
                    items.extend(await fr.query_selector_all(selector))

            items.extend(await self.query_selector_all(selector))

            if items:
                return items

            if loop.time() - now > timeout:
                raise asyncio.TimeoutError(
                    f"Timeout ({timeout}s) waiting for any element with selector: '{selector}'"
                )

            await self.sleep(0.5)

    async def xpath(self, xpath: str, timeout: float = 2.5) -> List[Element]:  # noqa
        """
        find elements by xpath string.
        if not immediately found, retries are attempted until :ref:`timeout` is reached (default 2.5 seconds).
        in case nothing is found, it returns an empty list. It will not raise.
        this timeout mechanism helps when relying on some element to appear before continuing your script.


        .. code-block:: python

             # find all the inline scripts (script elements without src attribute)
             await tab.xpath('//script[not(@src)]')

             # or here, more complex, but my personal favorite to case-insensitive text search

             await tab.xpath('//text()[ contains( translate(., "ABCDEFGHIJKLMNOPQRSTUVWXYZ", "abcdefghijklmnopqrstuvwxyz"),"test")]')


        :param xpath:
        :type xpath: str
        :param timeout: 2.5
        :type timeout: float
        :return:List[Element] or []
        :rtype:
        """
        items: List[Element] = []
        try:
            await self.send(cdp.dom.enable(), True)
            items = await self.find_all(xpath, timeout=0)
            if not items:
                loop = asyncio.get_running_loop()
                start_time = loop.time()
                while not items:
                    items = await self.find_all(xpath, timeout=0)
                    await self.sleep(0.1)
                    if loop.time() - start_time > timeout:
                        break
        finally:
            await self.disable_dom_agent()
        return items

    async def get(
        self, url: str = "about:blank", new_tab: bool = False, new_window: bool = False
    ) -> Tab:
        """top level get. utilizes the first tab to retrieve given url.

        convenience function known from selenium.
        this function handles waits/sleeps and detects when DOM events fired, so it's the safest
        way of navigating.

        :param url: the url to navigate to
        :param new_tab: open new tab
        :param new_window:  open new window
        :return: Page
        """
        if not self.browser:
            raise AttributeError(
                "this page/tab has no browser attribute, so you can't use get()"
            )
        if new_window and not new_tab:
            new_tab = True

        if new_tab:
            return await self.browser.get(url, new_tab, new_window)
        else:
            await self.send(cdp.page.navigate(url))
            await self.wait()
            return self

    async def query_selector_all(
        self,
        selector: str,
        _node: cdp.dom.Node | Element | None = None,
    ) -> List[Element]:
        """
        equivalent of javascripts document.querySelectorAll.
        this is considered one of the main methods to use in this package.

        it returns all matching :py:obj:`zendriver.Element` objects.

        :param selector: css selector. (first time? => https://www.w3schools.com/cssref/css_selectors.php )
        :type selector: str
        :param _node: internal use
        :type _node:
        :return:
        :rtype:
        """
        doc: Any
        if not _node:
            doc = await self.send(cdp.dom.get_document(-1, True))
        else:
            doc = _node
            if _node.node_name == "IFRAME":
                doc = _node.content_document
        node_ids = []

        try:
            node_ids = await self.send(
                cdp.dom.query_selector_all(doc.node_id, selector)
            )
        except ProtocolException as e:
            if _node is not None:
                if e.message is not None and "could not find node" in e.message.lower():
                    if getattr(_node, "__last", None):
                        delattr(_node, "__last")
                        return []
                    # if supplied node is not found, the dom has changed since acquiring the element
                    # therefore we need to update our passed node and try again
                    if isinstance(_node, Element):
                        await _node.update()
                    # make sure this isn't turned into infinite loop
                    setattr(_node, "__last", True)
                    return await self.query_selector_all(selector, _node)
            else:
                await self.disable_dom_agent()
                raise
        if not node_ids:
            return []
        items = []

        for nid in node_ids:
            node = util.filter_recurse(doc, lambda n: n.node_id == nid)
            # we pass along the retrieved document tree,
            # to improve performance
            if not node:
                continue
            elem = element.create(node, self, doc)
            items.append(elem)

        return items

    async def query_selector(
        self,
        selector: str,
        _node: Optional[Union[cdp.dom.Node, Element]] = None,
    ) -> Element | None:
        """
        find single element based on css selector string

        :param selector: css selector(s)
        :type selector: str
        :return:
        :rtype:
        """
        selector = selector.strip()

        doc: Any
        if not _node:
            doc = await self.send(cdp.dom.get_document(-1, True))
        else:
            doc = _node
            if _node.node_name == "IFRAME":
                doc = _node.content_document
        node_id = None

        try:
            node_id = await self.send(cdp.dom.query_selector(doc.node_id, selector))

        except ProtocolException as e:
            if _node is not None:
                if e.message is not None and "could not find node" in e.message.lower():
                    if getattr(_node, "__last", None):
                        delattr(_node, "__last")
                        return None
                    # if supplied node is not found, the dom has changed since acquiring the element
                    # therefore we need to update our passed node and try again
                    if isinstance(_node, Element):
                        await _node.update()
                    # make sure this isn't turned into infinite loop
                    setattr(_node, "__last", True)
                    return await self.query_selector(selector, _node)
            elif (
                e.message is not None
                and "could not find node" in e.message.lower()
                and doc
            ):
                return None
            else:
                await self.disable_dom_agent()
                raise
        if not node_id:
            return None
        node = util.filter_recurse(doc, lambda n: n.node_id == node_id)
        if not node:
            return None
        return element.create(node, self, doc)

    async def find_elements_by_text(
        self,
        text: str,
        tag_hint: Optional[str] = None,
    ) -> list[Element]:
        """
        returns element which match the given text.
        please note: this may (or will) also return any other element (like inline scripts),
        which happen to contain that text.

        :param text:
        :type text:
        :param tag_hint: when provided, narrows down search to only elements which match given tag eg: a, div, script, span
        :type tag_hint: str
        :return:
        :rtype:
        """
        text = text.strip()
        doc = await self.send(cdp.dom.get_document(-1, True))
        search_id, nresult = await self.send(cdp.dom.perform_search(text, True))
        if nresult:
            node_ids = await self.send(
                cdp.dom.get_search_results(search_id, 0, nresult)
            )
        else:
            node_ids = []

        await self.send(cdp.dom.discard_search_results(search_id))

        if not node_ids:
            node_ids = []
        items = []
        for nid in node_ids:
            node = util.filter_recurse(doc, lambda n: n.node_id == nid)
            if not node:
                try:
                    node = await self.send(cdp.dom.resolve_node(node_id=nid))  # type: ignore
                except ProtocolException:
                    continue
                if not node:
                    continue
                # remote_object = await self.send(cdp.dom.resolve_node(backend_node_id=node.backend_node_id))
                # node_id = await self.send(cdp.dom.request_node(object_id=remote_object.object_id))
            try:
                elem = element.create(node, self, doc)
            except Exception:
                continue
            if elem.node_type == 3:
                # if found element is a text node (which is plain text, and useless for our purpose),
                # we return the parent element of the node (which is often a tag which can have text between their
                # opening and closing tags (that is most tags, except for example "img" and "video", "br")

                if not elem.parent:
                    # check if parent actually has a parent and update it to be absolutely sure
                    await elem.update()

                items.append(
                    elem.parent or elem
                )  # when it really has no parent, use the text node itself
                continue
            else:
                # just add the element itself
                items.append(elem)

        # since we already fetched the entire doc, including shadow and frames
        # let's also search through the iframes
        iframes = util.filter_recurse_all(doc, lambda node: node.node_name == "IFRAME")
        if iframes:
            iframes_elems = [
                element.create(iframe, self, iframe.content_document)
                for iframe in iframes
            ]
            for iframe_elem in iframes_elems:
                if iframe_elem.content_document:
                    iframe_text_nodes = util.filter_recurse_all(
                        iframe_elem,
                        lambda node: node.node_type == 3  # noqa
                        and text.lower() in node.node_value.lower(),
                    )
                    if iframe_text_nodes:
                        iframe_text_elems = [
                            element.create(text_node.node, self, iframe_elem.tree)
                            for text_node in iframe_text_nodes
                        ]
                        items.extend(
                            text_node.parent
                            for text_node in iframe_text_elems
                            if text_node.parent
                        )
        await self.disable_dom_agent()
        return items or []

    async def find_element_by_text(
        self,
        text: str,
        best_match: Optional[bool] = False,
        return_enclosing_element: Optional[bool] = True,
    ) -> Element | None:
        """
        finds and returns the first element containing <text>, or best match

        :param text:
        :type text:
        :param best_match:  when True, which is MUCH more expensive (thus much slower),
                            will find the closest match based on length.
                            this could help tremendously, when for example you search for "login", you'd probably want the login button element,
                            and not thousands of scripts,meta,headings containing a string of "login".

        :type best_match: bool
        :param return_enclosing_element:
        :type return_enclosing_element:
        :return:
        :rtype:
        """
        items = await self.find_elements_by_text(text)
        try:
            if not items:
                return None
            if best_match:
                closest_by_length = min(
                    items, key=lambda el: abs(len(text) - len(el.text_all))
                )
                elem = closest_by_length or items[0]

                return elem
            else:
                # naively just return the first result
                for elem in items:
                    if elem:
                        return elem
        finally:
            pass

        return None

    async def back(self) -> None:
        """
        history back
        """
        await self.send(cdp.runtime.evaluate("window.history.back()"))

    async def forward(self) -> None:
        """
        history forward
        """
        await self.send(cdp.runtime.evaluate("window.history.forward()"))

    async def reload(
        self,
        ignore_cache: Optional[bool] = True,
        script_to_evaluate_on_load: Optional[str] = None,
    ) -> None:
        """
        Reloads the page

        :param ignore_cache: when set to True (default), it ignores cache, and re-downloads the items
        :type ignore_cache:
        :param script_to_evaluate_on_load: script to run on load. I actually haven't experimented with this one, so no guarantees.
        :type script_to_evaluate_on_load:
        :return:
        :rtype:
        """
        await self.send(
            cdp.page.reload(
                ignore_cache=ignore_cache,
                script_to_evaluate_on_load=script_to_evaluate_on_load,
            ),
        )

    async def evaluate(
        self, expression: str, await_promise: bool = False, return_by_value: bool = True
    ) -> (
        Any
        | None
        | typing.Tuple[cdp.runtime.RemoteObject, cdp.runtime.ExceptionDetails | None]
    ):
        remote_object, errors = await self.send(
            cdp.runtime.evaluate(
                expression=expression,
                user_gesture=True,
                await_promise=await_promise,
                return_by_value=return_by_value,
                allow_unsafe_eval_blocked_by_csp=True,
            )
        )
        if errors:
            raise ProtocolException(errors)

        if remote_object:
            if return_by_value:
                if remote_object.value:
                    return remote_object.value

        return remote_object, errors

    async def evaluate_on_new_document(self, expression: str) -> None:
        """Add a JavaScript function to the document.

        This function would be invoked in one of the following scenarios:

        * whenever the page is navigated
        * whenever the child frame is attached or navigated. In this case, the
          function is invoked in the context of the newly attached frame.
        """
        await self.send(
            cdp.page.add_script_to_evaluate_on_new_document(
                source=expression,
            )
        )

    async def js_dumps(
        self, obj_name: str, return_by_value: Optional[bool] = True
    ) -> (
        Any
        | typing.Tuple[cdp.runtime.RemoteObject, cdp.runtime.ExceptionDetails | None]
    ):
        """
        dump given js object with its properties and values as a dict

        note: complex objects might not be serializable, therefore this method is not a "source of thruth"

        :param obj_name: the js object to dump
        :type obj_name: str

        :param return_by_value: if you want an tuple of cdp objects (returnvalue, errors), set this to False
        :type return_by_value: bool

        example
        ------

        x = await self.js_dumps('window')
        print(x)
            '...{
            'pageYOffset': 0,
            'visualViewport': {},
            'screenX': 10,
            'screenY': 10,
            'outerWidth': 1050,
            'outerHeight': 832,
            'devicePixelRatio': 1,
            'screenLeft': 10,
            'screenTop': 10,
            'styleMedia': {},
            'onsearch': None,
            'isSecureContext': True,
            'trustedTypes': {},
            'performance': {'timeOrigin': 1707823094767.9,
            'timing': {'connectStart': 0,
            'navigationStart': 1707823094768,
            ]...
            '
        """
        js_code_a = (
            """
                           function ___dump(obj, _d = 0) {
                               let _typesA = ['object', 'function'];
                               let _typesB = ['number', 'string', 'boolean'];
                               if (_d == 2) {
                                   console.log('maxdepth reached for ', obj);
                                   return
                               }
                               let tmp = {}
                               for (let k in obj) {
                                   if (obj[k] == window) continue;
                                   let v;
                                   try {
                                       if (obj[k] === null || obj[k] === undefined || obj[k] === NaN) {
                                           console.log('obj[k] is null or undefined or Nan', k, '=>', obj[k])
                                           tmp[k] = obj[k];
                                           continue
                                       }
                                   } catch (e) {
                                       tmp[k] = null;
                                       continue
                                   }


                                   if (_typesB.includes(typeof obj[k])) {
                                       tmp[k] = obj[k]
                                       continue
                                   }

                                   try {
                                       if (typeof obj[k] === 'function') {
                                           tmp[k] = obj[k].toString()
                                           continue
                                       }


                                       if (typeof obj[k] === 'object') {
                                           tmp[k] = ___dump(obj[k], _d + 1);
                                           continue
                                       }


                                   } catch (e) {}

                                   try {
                                       tmp[k] = JSON.stringify(obj[k])
                                       continue
                                   } catch (e) {

                                   }
                                   try {
                                       tmp[k] = obj[k].toString();
                                       continue
                                   } catch (e) {}
                               }
                               return tmp
                           }

                           function ___dumpY(obj) {
                               var objKeys = (obj) => {
                                   var [target, result] = [obj, []];
                                   while (target !== null) {
                                       result = result.concat(Object.getOwnPropertyNames(target));
                                       target = Object.getPrototypeOf(target);
                                   }
                                   return result;
                               }
                               return Object.fromEntries(
                                   objKeys(obj).map(_ => [_, ___dump(obj[_])]))

                           }
                           ___dumpY( %s )
                   """
            % obj_name
        )
        js_code_b = (
            """
            ((obj, visited = new WeakSet()) => {
                 if (visited.has(obj)) {
                     return {}
                 }
                 visited.add(obj)
                 var result = {}, _tmp;
                 for (var i in obj) {
                         try {
                             if (i === 'enabledPlugin' || typeof obj[i] === 'function') {
                                 continue;
                             } else if (typeof obj[i] === 'object') {
                                 _tmp = recurse(obj[i], visited);
                                 if (Object.keys(_tmp).length) {
                                     result[i] = _tmp;
                                 }
                             } else {
                                 result[i] = obj[i];
                             }
                         } catch (error) {
                             // console.error('Error:', error);
                         }
                     }
                return result;
            })(%s)
        """
            % obj_name
        )

        # we're purposely not calling self.evaluate here to prevent infinite loop on certain expressions
        remote_object, exception_details = await self.send(
            cdp.runtime.evaluate(
                js_code_a,
                await_promise=True,
                return_by_value=return_by_value,
                allow_unsafe_eval_blocked_by_csp=True,
            )
        )
        if exception_details:
            # try second variant

            remote_object, exception_details = await self.send(
                cdp.runtime.evaluate(
                    js_code_b,
                    await_promise=True,
                    return_by_value=return_by_value,
                    allow_unsafe_eval_blocked_by_csp=True,
                )
            )

        if exception_details:
            raise ProtocolException(exception_details)
        if return_by_value and remote_object.value:
            return remote_object.value
        else:
            return remote_object, exception_details

    async def close(self) -> None:
        """
        close the current target (ie: tab,window,page)
        :return:
        :rtype:
        :raises: asyncio.TimeoutError
        :raises: RuntimeError
        """

        if not self.browser or not self.browser.connection:
            raise RuntimeError("Browser not yet started. use await browser.start()")

        future = asyncio.get_running_loop().create_future()
        event_type = cdp.target.TargetDestroyed

        async def close_handler(event: cdp.target.TargetDestroyed) -> None:
            if future.done():
                return

            if self.target and event.target_id == self.target.target_id:
                future.set_result(event)

        self.browser.connection.add_handler(event_type, close_handler)

        if self.target and self.target.target_id:
            await self.send(cdp.target.close_target(target_id=self.target.target_id))

        await asyncio.wait_for(future, 10)
        self.browser.connection.remove_handlers(event_type, close_handler)

    async def get_window(self) -> Tuple[cdp.browser.WindowID, cdp.browser.Bounds]:
        """
        get the window Bounds
        :return:
        :rtype:
        """
        window_id, bounds = await self.send(
            cdp.browser.get_window_for_target(self.target_id)
        )
        return window_id, bounds

    async def get_content(self) -> str:
        """
        gets the current page source content (html)
        :return:
        :rtype:
        """
        doc: cdp.dom.Node = await self.send(cdp.dom.get_document(-1, True))
        return await self.send(
            cdp.dom.get_outer_html(backend_node_id=doc.backend_node_id)
        )

<<<<<<< HEAD
    async def set_content(self, html: str) -> None:
        """Set content to this page."""
        func = """
        function(html) {
          document.open();
          document.write(html);
          document.close();
        }
        """
        expression = helper.evaluation_string(func, html)
        await self.evaluate(expression)

    async def maximize(self):
=======
    async def maximize(self) -> None:
>>>>>>> dd9a4f82
        """
        maximize page/tab/window
        """
        return await self.set_window_state(state="maximize")

    async def minimize(self) -> None:
        """
        minimize page/tab/window
        """
        return await self.set_window_state(state="minimize")

    async def fullscreen(self) -> None:
        """
        minimize page/tab/window
        """
        return await self.set_window_state(state="fullscreen")

    async def medimize(self) -> None:
        return await self.set_window_state(state="normal")

    async def set_window_size(
        self, left: int = 0, top: int = 0, width: int = 1280, height: int = 1024
    ) -> None:
        """
        set window size and position

        :param left: pixels from the left of the screen to the window top-left corner
        :type left:
        :param top: pixels from the top of the screen to the window top-left corner
        :type top:
        :param width: width of the window in pixels
        :type width:
        :param height: height of the window in pixels
        :type height:
        :return:
        :rtype:
        """
        return await self.set_window_state(left, top, width, height)

    async def activate(self) -> None:
        """
        active this target (ie: tab,window,page)
        """
        if self.target is None:
            raise ValueError("target is none")
        await self.send(cdp.target.activate_target(self.target.target_id))

    async def bring_to_front(self) -> None:
        """
        alias to self.activate
        """
        await self.activate()

    async def set_window_state(
        self,
        left: int = 0,
        top: int = 0,
        width: int = 1280,
        height: int = 720,
        state: str = "normal",
    ) -> None:
        """
        sets the window size or state.

        for state you can provide the full name like minimized, maximized, normal, fullscreen, or
        something which leads to either of those, like min, mini, mi,  max, ma, maxi, full, fu, no, nor
        in case state is set other than "normal", the left, top, width, and height are ignored.

        :param left:
            desired offset from left, in pixels
        :type left: int

        :param top:
            desired offset from the top, in pixels
        :type top: int

        :param width:
            desired width in pixels
        :type width: int

        :param height:
            desired height in pixels
        :type height: int

        :param state:
            can be one of the following strings:
                - normal
                - fullscreen
                - maximized
                - minimized

        :type state: str

        """
        available_states = ["minimized", "maximized", "fullscreen", "normal"]
        window_id: cdp.browser.WindowID
        bounds: cdp.browser.Bounds
        (window_id, bounds) = await self.get_window()

        for state_name in available_states:
            if all(x in state_name for x in state.lower()):
                break
        else:
            raise NameError(
                "could not determine any of %s from input '%s'"
                % (",".join(available_states), state)
            )
        window_state = getattr(
            cdp.browser.WindowState, state_name.upper(), cdp.browser.WindowState.NORMAL
        )
        if window_state == cdp.browser.WindowState.NORMAL:
            bounds = cdp.browser.Bounds(left, top, width, height, window_state)
        else:
            # min, max, full can only be used when current state == NORMAL
            # therefore we first switch to NORMAL
            await self.set_window_state(state="normal")
            bounds = cdp.browser.Bounds(window_state=window_state)

        await self.send(cdp.browser.set_window_bounds(window_id, bounds=bounds))

    async def scroll_down(self, amount: int = 25, speed: int = 800) -> None:
        """
        scrolls down maybe

        :param amount: number in percentage. 25 is a quarter of page, 50 half, and 1000 is 10x the page
        :param speed: number swipe speed in pixels per second (default: 800).
        :type amount: int
        :type speed: int
        :return:
        :rtype:
        """
        window_id: cdp.browser.WindowID
        bounds: cdp.browser.Bounds
        (window_id, bounds) = await self.get_window()
        height = bounds.height if bounds.height else 0

        await self.send(
            cdp.input_.synthesize_scroll_gesture(
                x=0,
                y=0,
                y_distance=-(height * (amount / 100)),
                y_overscroll=0,
                x_overscroll=0,
                prevent_fling=True,
                repeat_delay_ms=0,
                speed=speed,
            )
        )
        await asyncio.sleep(height * (amount / 100) / speed)

    async def scroll_up(self, amount: int = 25, speed: int = 800) -> None:
        """
        scrolls up maybe

        :param amount: number in percentage. 25 is a quarter of page, 50 half, and 1000 is 10x the page
        :param speed: number swipe speed in pixels per second (default: 800).
        :type amount: int
        :type speed: int

        :return:
        :rtype:
        """
        window_id: cdp.browser.WindowID
        bounds: cdp.browser.Bounds
        (window_id, bounds) = await self.get_window()
        height = bounds.height if bounds.height else 0

        await self.send(
            cdp.input_.synthesize_scroll_gesture(
                x=0,
                y=0,
                y_distance=(height * (amount / 100)),
                x_overscroll=0,
                prevent_fling=True,
                repeat_delay_ms=0,
                speed=speed,
            )
        )
        await asyncio.sleep(height * (amount / 100) / speed)

    async def wait_for(
        self,
        selector: str | None = None,
        text: str | None = None,
        timeout: int | float = 10,
    ) -> Element:
        """
        variant on query_selector_all and find_elements_by_text
        this variant takes either selector or text, and will block until
        the requested element(s) are found.

        it will block for a maximum of <timeout> seconds, after which
        an TimeoutError will be raised

        :param selector: css selector
        :type selector:
        :param text: text
        :type text:
        :param timeout:
        :type timeout:
        :return:
        :rtype: Element
        :raises: asyncio.TimeoutError
        """
        loop = asyncio.get_running_loop()
        start_time = loop.time()
        if selector:
            item = await self.query_selector(selector)
            while not item and loop.time() - start_time < timeout:
                item = await self.query_selector(selector)
                await self.sleep(0.5)

            if item:
                return item
        if text:
            item = await self.find_element_by_text(text)
            while not item and loop.time() - start_time < timeout:
                item = await self.find_element_by_text(text)
                await self.sleep(0.5)

            if item:
                return item

        raise asyncio.TimeoutError("time ran out while waiting")

    async def wait_for_ready_state(
        self,
        until: Literal["loading", "interactive", "complete"] = "interactive",
        timeout: int = 10,
    ) -> bool:
        """
        Waits for the page to reach a certain ready state.
        :param until: The ready state to wait for. Can be one of "loading", "interactive", or "complete".
        :type until: str
        :param timeout: The maximum number of seconds to wait.
        :type timeout: int
        :raises asyncio.TimeoutError: If the timeout is reached before the ready state is reached.
        :return: True if the ready state is reached.
        :rtype: bool
        """
        loop = asyncio.get_event_loop()
        start_time = loop.time()

        while True:
            ready_state = await self.evaluate("document.readyState")
            if ready_state == until:
                return True

            if loop.time() - start_time > timeout:
                raise asyncio.TimeoutError(
                    "time ran out while waiting for load page until %s" % until
                )

            await asyncio.sleep(0.1)

    def get_binding(self, name):
        return (
            self._pageBindings.get(name) or self.browser._pageBindings.get(name)
            if self.browser
            else None
        )

    async def _onBindingCalled(self, event: cdp.runtime.BindingCalled) -> None:
        await PageBinding.dispatch(self, event, self.browser)

    async def expose_function(self, name: str, func: typing.Callable[..., Any]):
        """Add python function to the browser's ``window`` object as ``name``.

        Registered function can be called from chrome process.

        :arg string name: Name of the function on the window object.
        :arg Callable func: Function which will be called on
                                         python process. This function should
                                         not be asynchronous function.
        """

        def __func(source: BindingSource, *args, **kwargs):
            return func(*args, **kwargs)

        return await self.expose_bindings(name, __func, needs_handle=False)

    async def expose_bindings(
        self,
        name: str,
        func: typing.Callable[[BindingSource, Any], Any],
        needs_handle=False,
    ):
        """Add python function to the browser's ``window`` object as ``name``.

        Registered function can be called from chrome process.

        :arg string name: Name of the function on the window object.
        :arg Callable func: Function which will be called on
                                         python process. This function should
                                         not be asynchronous function.
        """
        if name in self._pageBindings:
            raise PageError(f"Function '{name}' has been already registered")

        if self.browser and name in self.browser._pageBindings:
            raise PageError(
                f"Function '{name}' has been already registered in the browser context"
            )

        await self.expose_zendriver_binding_if_needed()

        binding = PageBinding(name=name, function=func, needs_handle=needs_handle)
        self._pageBindings[name] = binding

        await self.evaluate(binding.init_script)
        return binding

    async def expose_zendriver_binding_if_needed(self):
        if self._zendriverBindingExposed:
            return
        self._zendriverBindingExposed = True
        await self.do_expose_zendriver_binding()
        bindingsInitScript = PageBinding.create_init_script()
        await self.evaluate_on_new_document(bindingsInitScript)
        await self.evaluate(bindingsInitScript)

    async def do_expose_zendriver_binding(self):
        await self.send(
            cdp.runtime.add_binding(
                name=PageBinding.kBindingName,
            )
        )

    async def remove_exposed_bindings(self, bindings: list[PageBinding]):
        for binding in bindings:
            if self._pageBindings.get(binding.name) == binding:
                self._pageBindings.pop(binding.name)

        # Generate cleanup code and evaluate in all frames
        cleanup = "".join(f"{{ {binding.cleanup_script} }};\n" for binding in bindings)
        await self.evaluate(cleanup)

    async def add_script_tag(self, **options):
        """Add script tag to this frame."""
        addScriptUrl = """
        async function addScriptUrl(url, type) {
            const script = document.createElement('script');
            script.src = url;
            if (type)
                script.type = type;
            const promise = new Promise((res, rej) => {
                script.onload = res;
                script.onerror = rej;
            });
            document.head.appendChild(script);
            await promise;
            return script;
        }"""

        addScriptContent = """
        function addScriptContent(content, type = 'text/javascript') {
            const script = document.createElement('script');
            script.type = type;
            script.text = content;
            let error = null;
            script.onerror = e => error = e;
            document.head.appendChild(script);
            if (error)
                throw error;
            return script;
        }"""

        if isinstance(options.get("url"), str):
            url = options["url"]
            args = [addScriptUrl, url]
            if "type" in options:
                args.append(options["type"])
            return await self.evaluate(evaluation_string(*args))

        if isinstance(options.get("path"), str):
            with open(options["path"]) as f:
                contents = f.read()
            contents = contents + "//# sourceURL={}".format(
                options["path"].replace("\n", "")
            )
            args = [addScriptContent, contents]
            if "type" in options:
                args.append(options["type"])

            return await self.evaluate(evaluation_string(*args))

        if isinstance(options.get("content"), str):
            args = [addScriptContent, options["content"]]
            if "type" in options:
                args.append(options["type"])

            return await self.evaluate(evaluation_string(*args))

        raise ValueError("Provide an object with a `url`, `path` or `content` property")

    async def add_style_tag(self, **options):
        """Add style tag to this frame."""
        addStyleUrl = """
        async function (url) {
            const link = document.createElement('link');
            link.rel = 'stylesheet';
            link.href = url;
            const promise = new Promise((res, rej) => {
                link.onload = res;
                link.onerror = rej;
            });
            document.head.appendChild(link);
            await promise;
            return link;
        }"""

        addStyleContent = """
        async function (content) {
            const style = document.createElement('style');
            style.type = 'text/css';
            style.appendChild(document.createTextNode(content));
            const promise = new Promise((res, rej) => {
                style.onload = res;
                style.onerror = rej;
            });
            document.head.appendChild(style);
            await promise;
            return style;
        }"""

        if isinstance(options.get("url"), str):
            url = options["url"]
            return await self.evaluate(evaluation_string(addStyleUrl, url))

        if isinstance(options.get("path"), str):
            with open(options["path"]) as f:
                contents = f.read()
            contents = contents + "/*# sourceURL={}*/".format(
                options["path"].replace("\n", "")
            )
            return await self.evaluate(evaluation_string(addStyleContent, contents))

        if isinstance(options.get("content"), str):
            return await self.evaluate(
                evaluation_string(addStyleContent, options["content"])
            )

        raise ValueError("Provide an object with a `url`, `path` or `content` property")

    def expect_request(
        self, url_pattern: Union[str, re.Pattern[str]]
    ) -> RequestExpectation:
        """
        Creates a request expectation for a specific URL pattern.
        :param url_pattern: The URL pattern to match requests.
        :type url_pattern: Union[str, re.Pattern[str]]
        :return: A RequestExpectation instance.
        :rtype: RequestExpectation
        """
        return RequestExpectation(self, url_pattern)

    def expect_response(
        self, url_pattern: Union[str, re.Pattern[str]]
    ) -> ResponseExpectation:
        """
        Creates a response expectation for a specific URL pattern.
        :param url_pattern: The URL pattern to match responses.
        :type url_pattern: Union[str, re.Pattern[str]]
        :return: A ResponseExpectation instance.
        :rtype: ResponseExpectation
        """
        return ResponseExpectation(self, url_pattern)

    def expect_download(self) -> DownloadExpectation:
        """
        Creates a download expectation for next download.
        :return: A DownloadExpectation instance.
        :rtype: DownloadExpectation
        """
        return DownloadExpectation(self)

    def intercept(
        self,
        url_pattern: str,
        request_stage: RequestStage,
        resource_type: ResourceType,
    ) -> BaseFetchInterception:
        """
        Sets up interception for network requests matching a URL pattern, request stage, and resource type.

        :param url_pattern: URL string or regex pattern to match requests.
        :type url_pattern: Union[str, re.Pattern[str]]
        :param request_stage: Stage of the request to intercept (e.g., request, response).
        :type request_stage: RequestStage
        :param resource_type: Type of resource (e.g., Document, Script, Image).
        :type resource_type: ResourceType
        :return: A BaseFetchInterception instance for further configuration or awaiting intercepted requests.
        :rtype: BaseFetchInterception

        Use this to block, modify, or inspect network traffic for specific resources during browser automation.
        """
        return BaseFetchInterception(self, url_pattern, request_stage, resource_type)

    async def download_file(
        self, url: str, filename: Optional[PathLike] = None
    ) -> None:
        """
        downloads file by given url.

        :param url: url of the file
        :param filename: the name for the file. if not specified the name is composed from the url file name
        """
        if not self._download_behavior:
            directory_path = pathlib.Path.cwd() / "downloads"
            directory_path.mkdir(exist_ok=True)
            await self.set_download_path(directory_path)

            warnings.warn(
                f"no download path set, so creating and using a default of"
                f"{directory_path}"
            )
        if not filename:
            filename = url.rsplit("/")[-1]
            filename = filename.split("?")[0]

        code = """
         (elem) => {
            async function _downloadFile(
              imageSrc,
              nameOfDownload,
            ) {
              const response = await fetch(imageSrc);
              const blobImage = await response.blob();
              const href = URL.createObjectURL(blobImage);

              const anchorElement = document.createElement('a');
              anchorElement.href = href;
              anchorElement.download = nameOfDownload;

              document.body.appendChild(anchorElement);
              anchorElement.click();

              setTimeout(() => {
                document.body.removeChild(anchorElement);
                window.URL.revokeObjectURL(href);
                }, 500);
            }
            _downloadFile('%s', '%s')
            }
            """ % (
            url,
            filename,
        )

        body = (await self.query_selector_all("body"))[0]
        await body.update()
        await self.send(
            cdp.runtime.call_function_on(
                code,
                object_id=body.object_id,
                arguments=[cdp.runtime.CallArgument(object_id=body.object_id)],
            )
        )

    async def save_snapshot(self, filename: str = "snapshot.mhtml") -> None:
        """
        Saves a snapshot of the page.
        :param filename: The save path; defaults to "snapshot.mhtml"
        """
        await self.sleep()  # update the target's url
        path = pathlib.Path(filename)
        path.parent.mkdir(parents=True, exist_ok=True)
        data = await self.send(cdp.page.capture_snapshot())
        if not data:
            raise ProtocolException(
                "Could not take snapshot. Most possible cause is the page has not finished loading yet."
            )

        with open(filename, "w") as file:
            file.write(data)

    async def screenshot_b64(
        self,
        format: str = "jpeg",
        full_page: bool = False,
    ) -> str:
        """
        Takes a screenshot of the page and return the result as a base64 encoded string.
        This is not the same as :py:obj:`Element.screenshot_b64`, which takes a screenshot of a single element only

        :param format: jpeg or png (defaults to jpeg)
        :type format: str
        :param full_page: when False (default) it captures the current viewport. when True, it captures the entire page
        :type full_page: bool
        :return: screenshot data as base64 encoded
        :rtype: str
        """
        if self.target is None:
            raise ValueError("target is none")

        await self.sleep()  # update the target's url

        if format.lower() in ["jpg", "jpeg"]:
            format = "jpeg"
        elif format.lower() in ["png"]:
            format = "png"

        data = await self.send(
            cdp.page.capture_screenshot(
                format_=format, capture_beyond_viewport=full_page
            )
        )
        if not data:
            raise ProtocolException(
                "could not take screenshot. most possible cause is the page has not finished loading yet."
            )

        return data

    async def save_screenshot(
        self,
        filename: Optional[PathLike] = "auto",
        format: str = "jpeg",
        full_page: bool = False,
    ) -> str:
        """
        Saves a screenshot of the page.
        This is not the same as :py:obj:`Element.save_screenshot`, which saves a screenshot of a single element only

        :param filename: uses this as the save path
        :type filename: PathLike
        :param format: jpeg or png (defaults to jpeg)
        :type format: str
        :param full_page: when False (default) it captures the current viewport. when True, it captures the entire page
        :type full_page: bool
        :return: the path/filename of saved screenshot
        :rtype: str
        """
        if format.lower() in ["jpg", "jpeg"]:
            ext = ".jpg"

        elif format.lower() in ["png"]:
            ext = ".png"

        if not filename or filename == "auto":
            assert self.target is not None
            parsed = urllib.parse.urlparse(self.target.url)
            parts = parsed.path.split("/")
            last_part = parts[-1]
            last_part = last_part.rsplit("?", 1)[0]
            dt_str = datetime.datetime.now().strftime("%Y-%m-%d_%H-%M-%S")
            candidate = f"{parsed.hostname}__{last_part}_{dt_str}"
            path = pathlib.Path(candidate + ext)  # noqa
        else:
            path = pathlib.Path(filename)
        path.parent.mkdir(parents=True, exist_ok=True)

        data = await self.screenshot_b64(format=format, full_page=full_page)

        data_bytes = base64.b64decode(data)
        if not path:
            raise RuntimeError("invalid filename or path: '%s'" % filename)
        path.write_bytes(data_bytes)
        return str(path)

    async def print_to_pdf(self, filename: PathLike, **kwargs: Any) -> pathlib.Path:
        """
        Prints the current page to a PDF file and saves it to the specified path.

        :param filename: The path where the PDF will be saved.
        :param kwargs: Additional options for printing to be passed to :py:obj:`cdp.page.print_to_pdf`.
        :return: The path to the saved PDF file.
        :rtype: pathlib.Path
        """
        filename = pathlib.Path(filename)
        if filename.is_dir():
            raise ValueError(
                f"filename {filename} must be a file path, not a directory"
            )

        data, _ = await self.send(cdp.page.print_to_pdf(**kwargs))

        data_bytes = base64.b64decode(data)
        filename.write_bytes(data_bytes)
        return filename

    async def set_download_path(self, path: PathLike) -> None:
        """
        sets the download path and allows downloads
        this is required for any download function to work (well not entirely, since when unset we set a default folder)

        :param path:
        :type path:
        :return:
        :rtype:
        """
        path = pathlib.Path(path)
        await self.send(
            cdp.browser.set_download_behavior(
                behavior="allow", download_path=str(path.resolve())
            )
        )
        self._download_behavior = ["allow", str(path.resolve())]

    async def get_all_linked_sources(self) -> List[Element]:
        """
        get all elements of tag: link, a, img, scripts meta, video, audio

        :return:
        """
        all_assets = await self.query_selector_all(selector="a,link,img,script,meta")
        return [element.create(asset.node, self) for asset in all_assets]

    async def get_all_urls(self, absolute: bool = True) -> List[str]:
        """
        convenience function, which returns all links (a,link,img,script,meta)

        :param absolute: try to build all the links in absolute form instead of "as is", often relative
        :return: list of urls
        """

        import urllib.parse

        res: list[str] = []
        all_assets = await self.query_selector_all(selector="a,link,img,script,meta")
        for asset in all_assets:
            if not absolute:
                res_to_add = asset.src or asset.href
                if res_to_add:
                    res.append(res_to_add)
            else:
                for k, v in asset.attrs.items():
                    if k in ("src", "href"):
                        if "#" in v:
                            continue
                        if not any([_ in v for _ in ("http", "//", "/")]):
                            continue
                        abs_url = urllib.parse.urljoin(
                            "/".join(self.url.rsplit("/")[:3] if self.url else []), v
                        )
                        if not abs_url.startswith(("http", "//", "ws")):
                            continue
                        res.append(abs_url)
        return res

    async def verify_cf(
        self,
        click_delay: float = 5,
        timeout: float = 15,
        challenge_selector: Optional[str] = None,
        flash_corners: bool = False,
    ) -> None:
        """
        Finds and solves the Cloudflare checkbox challenge.

        The total time for finding and clicking is governed by `timeout`.

        Args:
            click_delay: The delay in seconds between clicks.
            timeout: The total time in seconds to wait for the challenge and solve it.
            challenge_selector: An optional CSS selector for the challenge input element.
            flash_corners: If True, flash the corners of the challenge element.

        Raises:
            TimeoutError: If the checkbox is not found or solved within the timeout.
        """
        from .cloudflare import verify_cf

        await verify_cf(self, click_delay, timeout, challenge_selector, flash_corners)

    async def mouse_move(
        self, x: float, y: float, steps: int = 10, flash: bool = False
    ) -> None:
        steps = 1 if (not steps or steps < 1) else steps
        # probably the worst waay of calculating this. but couldn't think of a better solution today.
        if steps > 1:
            step_size_x = x // steps
            step_size_y = y // steps
            pathway = [(step_size_x * i, step_size_y * i) for i in range(steps + 1)]
            for point in pathway:
                if flash:
                    await self.flash_point(point[0], point[1])
                await self.send(
                    cdp.input_.dispatch_mouse_event(
                        "mouseMoved", x=point[0], y=point[1]
                    )
                )
        else:
            await self.send(cdp.input_.dispatch_mouse_event("mouseMoved", x=x, y=y))
        if flash:
            await self.flash_point(x, y)
        else:
            await self.sleep(0.05)
        await self.send(cdp.input_.dispatch_mouse_event("mouseReleased", x=x, y=y))
        if flash:
            await self.flash_point(x, y)

    async def mouse_click(
        self,
        x: float,
        y: float,
        button: str = "left",
        buttons: typing.Optional[int] = 1,
        modifiers: typing.Optional[int] = 0,
        _until_event: typing.Optional[type] = None,
        flash: typing.Optional[bool] = False,
    ) -> None:
        """native click on position x,y
        :param y:
        :type y:
        :param x:
        :type x:
        :param button: str (default = "left")
        :param buttons: which button (default 1 = left)
        :param modifiers: *(Optional)* Bit field representing pressed modifier keys.
                Alt=1, Ctrl=2, Meta/Command=4, Shift=8 (default: 0).
        :param _until_event: internal. event to wait for before returning
        :return:
        """

        await self.send(
            cdp.input_.dispatch_mouse_event(
                "mousePressed",
                x=x,
                y=y,
                modifiers=modifiers,
                button=cdp.input_.MouseButton(button),
                buttons=buttons,
                click_count=1,
            )
        )

        await self.send(
            cdp.input_.dispatch_mouse_event(
                "mouseReleased",
                x=x,
                y=y,
                modifiers=modifiers,
                button=cdp.input_.MouseButton(button),
                buttons=buttons,
                click_count=1,
            )
        )
        if flash:
            await self.flash_point(x, y)

    async def flash_point(
        self, x: float, y: float, duration: float = 0.5, size: int = 10
    ) -> None:
        style = (
            "position:fixed;z-index:99999999;padding:0;margin:0;"
            "left:{:.1f}px; top: {:.1f}px;"
            "opacity:1;"
            "width:{:d}px;height:{:d}px;border-radius:50%;background:red;"
            "animation:show-pointer-ani {:.2f}s ease 1;"
        ).format(x - 8, y - 8, size, size, duration)
        script = (
            """
                var css = document.styleSheets[0];
                for( let css of [...document.styleSheets]) {{
                    try {{
                        css.insertRule(`
                        @keyframes show-pointer-ani {{
                              0% {{ opacity: 1; transform: scale(1, 1);}}
                              50% {{ transform: scale(3, 3);}}
                              100% {{ transform: scale(1, 1); opacity: 0;}}
                        }}`,css.cssRules.length);
                        break;
                    }} catch (e) {{
                        console.log(e)
                    }}
                }};
                var _d = document.createElement('div');
                _d.style = `{0:s}`;
                _d.id = `{1:s}`;
                document.body.insertAdjacentElement('afterBegin', _d);

                setTimeout( () => document.getElementById('{1:s}').remove(), {2:d});

            """.format(style, secrets.token_hex(8), int(duration * 1000))
            .replace("  ", "")
            .replace("\n", "")
        )
        await self.send(
            cdp.runtime.evaluate(
                script,
                await_promise=True,
                user_gesture=True,
            )
        )

    async def get_local_storage(self) -> dict[str, str]:
        """
        get local storage items as dict of strings (careful!, proper deserialization needs to be done if needed)

        :return:
        :rtype:
        """
        if self.target is None or not self.target.url:
            await self.wait()

        # there must be a better way...
        origin = "/".join(self.url.split("/", 3)[:-1] if self.url else [])

        items = await self.send(
            cdp.dom_storage.get_dom_storage_items(
                cdp.dom_storage.StorageId(is_local_storage=True, security_origin=origin)
            )
        )
        retval: dict[str, str] = {}
        for item in items:
            retval[item[0]] = item[1]
        return retval

    async def set_local_storage(self, items: dict[str, str]) -> None:
        """
        set local storage.
        dict items must be strings. simple types will be converted to strings automatically.

        :param items: dict containing {key:str, value:str}
        :type items: dict[str,str]
        :return:
        :rtype:
        """
        if self.target is None or not self.target.url:
            await self.wait()
        # there must be a better way...
        origin = "/".join(self.url.split("/", 3)[:-1] if self.url else [])

        await asyncio.gather(
            *[
                self.send(
                    cdp.dom_storage.set_dom_storage_item(
                        storage_id=cdp.dom_storage.StorageId(
                            is_local_storage=True, security_origin=origin
                        ),
                        key=str(key),
                        value=str(val),
                    )
                )
                for key, val in items.items()
            ]
        )

    async def set_user_agent(
        self,
        user_agent: str | None = None,
        accept_language: str | None = None,
        platform: str | None = None,
    ) -> None:
        """
        Set the user agent, accept language, and platform.

        These correspond to:
            - navigator.userAgent
            - navigator.language
            - navigator.platform

        Note: In most cases, you should instead pass the user_agent option to zendriver.start().
        This ensures that the user agent is set before the browser starts and correctly applies to
        all pages and requests.

        :param user_agent: user agent string
        :type user_agent: str
        :param accept_language: accept language string
        :type accept_language: str
        :param platform: platform string
        :type platform: str
        :return:
        :rtype:
        """
        if not user_agent:
            user_agent = await self.evaluate("navigator.userAgent")  # type: ignore
            if not user_agent:
                raise ValueError(
                    "Could not read existing user agent from navigator object"
                )

        await self.send(
            cdp.network.set_user_agent_override(
                user_agent=user_agent,
                accept_language=accept_language,
                platform=platform,
            )
        )

    async def __call__(
        self,
        text: str | None = None,
        selector: str | None = None,
        timeout: int | float = 10,
    ) -> Element:
        """
        alias to query_selector_all or find_elements_by_text, depending
        on whether text= is set or selector= is set

        :param selector: css selector string
        :type selector: str
        :return:
        :rtype:
        """
        return await self.wait_for(text, selector, timeout)

    def __eq__(self, other: Any) -> bool:
        if not isinstance(other, Tab):
            return False

        return other.target == self.target

    def __repr__(self) -> str:
        extra = ""
        if self.target is not None and self.target.url:
            extra = f"[url: {self.target.url}]"
        s = f"<{type(self).__name__} [{self.target_id}] [{self.type_}] {extra}>"
        return s<|MERGE_RESOLUTION|>--- conflicted
+++ resolved
@@ -986,7 +986,6 @@
             cdp.dom.get_outer_html(backend_node_id=doc.backend_node_id)
         )
 
-<<<<<<< HEAD
     async def set_content(self, html: str) -> None:
         """Set content to this page."""
         func = """
@@ -999,10 +998,7 @@
         expression = helper.evaluation_string(func, html)
         await self.evaluate(expression)
 
-    async def maximize(self):
-=======
     async def maximize(self) -> None:
->>>>>>> dd9a4f82
         """
         maximize page/tab/window
         """
