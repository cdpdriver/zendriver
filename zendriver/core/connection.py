--- conflicted
+++ resolved
@@ -297,11 +297,7 @@
         """
 
         if handler and not event_type:
-<<<<<<< HEAD
-            raise TypeError(
-=======
             raise ValueError(
->>>>>>> 8e59813c
                 "if handler is provided, event_type should be provided as well"
             )
 
