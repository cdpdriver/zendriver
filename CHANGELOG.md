--- conflicted
+++ resolved
@@ -9,12 +9,8 @@
 
 ### Fixed
 
-<<<<<<< HEAD
-- Added `Tab.flash_point` from nodriver @nathanfallet
 - Refactor to asynchronous handlers to avoid blocking the listening loop @nathanfallet
 
-=======
->>>>>>> f4facfc1
 ### Added
 
 ### Changed
