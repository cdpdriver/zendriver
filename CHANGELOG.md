# Changelog

All notable changes to this project will be documented in this file.

The format is based on [Keep a Changelog](https://keepachangelog.com/en/1.1.0/),
and this project adheres to [Semantic Versioning](https://semver.org/spec/v2.0.0.html).

## [Unreleased]

### Fixed

<<<<<<< HEAD
  - Fix `browser.stopped` to detect when the browser was closed by the user. @puc9
=======
  - Fix typo in `Browser._handle_target_update` that prevented target_info updates @puc9
>>>>>>> af925e93
  - Fix [#128](https://github.com/cdpdriver/zendriver/issues/218): TimeoutError caused by Tab.xpath @ionutcatana

### Added

### Changed

- Fix `.dockerignore` @tomokinakamaru

### Removed

## [0.14.2] - 2025-09-09

### Fixed

- Fix `evaluate` to return the correct value instead of None for falsy values @thromer

## [0.14.1] - 2025-09-07

### Fixed

- Fix calls to `evaluate` that return JSON: only set `serialization_options` when `return_by_value=False` @thromer
- Fix [#184](https://github.com/cdpdriver/zendriver/issues/184): `download_path` error in `DownloadExpectation` @MadsHangaard

## [0.14.0] - 2025-08-28

### Fixed

- Add nodriver evaluate serialization options for improved JavaScript evaluation @dbrun3

### Added

- Allow reset expect and intercept @nathanfallet

## [0.13.1] - 2025-07-27

### Fixed

- Remove unnecessary usage of `typing_extensions` (fixes `No module named 'typing_extensions'` error) @stephanlensky
- Fix verify_cf() @H1steria
- Fix relative coordinates of flash_point() @H1steria

### Added

- Add flash_point() to Tab.mouse_click() @H1steria

### Changed

- Remove Connection `__getattr__` and replace it with declared `@property` @nathanfallet
- Deprecate Element `__getattr__` and add `get(name: str)` method @nathanfallet

## [0.13.0] - 2025-07-24

### Fixed

- Gracefully close the browser process on exit @nathanfallet

### Added

- Add support for Brave browser @H1steria

## [0.12.1] - 2025-07-17

### Fixed

- Remove usage of StrEnum to fix compatibility with Python 3.10 @stephanlensky

## [0.12.0] - 2025-07-17

### Added

- Added `Tab.intercept` @nathanfallet

## [0.11.0] - 2025-07-16

### Added

- Complete rewrite of keyboard input system with new `KeyEvents` class in `zendriver.core.keys` @hvgupta
  - Added support for modifiers (Ctrl, Alt, Shift, Meta)
  - Added support for special keys including arrows, escape, delete and backspace
  - Added `KeyEvents.from_text()` class method for converting plain text to cdp events
  - Added `KeyEvents.from_mixed_input()` class method for handling mixed sequences of text, special keys to cdp events
  - Proper Handling of shift variants of keys
  - Comprehensive key event types: `CHAR`, `KEY_DOWN`, `KEY_UP`
  - Added key event type (`DOWN_AND_UP`) as a combination of `KEY_DOWN` and `KEY_UP`

### Changed

- `Element.send_keys()` now uses the new `KeyEvents` system (it is still backwards compatible with passing a string) @hvgupta
- Key event processing now properly handles modifier key sequences @hvgupta
- Update CDP schemas @nathanfallet

## [0.10.2] - 2025-07-06

### Fixed

- Refactor to asynchronous handlers to avoid blocking the listening loop @nathanfallet

## [0.10.1] - 2025-07-06

### Fixed

- Added `Tab.flash_point` from nodriver @nathanfallet
- Ensured loading is finished in expect @nathanfallet

## [0.10.0] - 2025-07-05

### Fixed

- Refactor element waiting loops in `find_*` and `select*` methods. @H1steria
- Improve `query_selector` error handling to consistently return `None` when a node is not found. @H1steria
- Add user_agent option to allow bypassing cloudflare javascript challenge in headless mode. @H1steria
- Fixed `lang` parameter never being set in `Browser.start` @nathanfallet

### Added

- Added `mouse_move` and `mouse_click` methods from nodriver. @H1steria

## [0.9.0] - 2025-07-01

### Added

- Added `speed` in `Tab.scroll_down` and `Tab.scroll_up` methods to control the scroll speed @nathanfallet
- Allow to wait for promise in `Element.apply` method @nathanfallet
- Added `Element.clear_input_by_deleting` to handle inputs with custom delete behavior @nathanfallet
- Added `Tab.xpath` from nodriver @nathanfallet

## [0.8.1] - 2025-06-07

### Fixed

- Add an optional `special_characters` flag to `Element.send_keys` to support sending special characters (e.g. emojis) @nathanfallet

## [0.8.0] - 2025-06-01

### Fixed

- Fixed tests so that they can run on Windows (and still run on Linux like before) @nathanfallet
- Remove usage of asyncio subprocess for better compatibility on Windows @nathanfallet
- Added a missing Chrome Canary path for Windows @nathanfallet
- Added a flag to re-enable `--load-extension` (disabled by default in Chrome 136+) @nathanfallet

## [0.7.1] - 2025-05-08

### Changed

- Updated CDP models @jsuarezl

## [0.7.0] - 2025-04-28

### Added

- Added `Tab.screenshot_b64` and `Element.screenshot_b64` methods to return screenshot as base64 string @falmar
- Added `Tab.print_to_pdf` to print the current page to a PDF file @stephanlensky

## [0.6.1] - 2025-04-25

### Fixed

- Fix race condition in `Browser.get` and `Tab.close` which could cause exceptions, especially when running multiple browsers in parallel @stephanlensky

## [0.6.0] - 2025-04-20

### Fixed

- `Browser.get` and `Tab.close` will now wait for their appropiate target events before returning @ccev

### Added

- Added `Tab.save_snapshot` to export the current page to MHTML format.

## [0.5.2] - 2025-04-09

### Fixed

- Fixed type annotation of `Element.children` @stephanlensky

## [0.5.1] - 2025-02-16

### Changed

- Deprecated `zendriver.loop()` function. You should instead use `asyncio` functions directly, for example:

  ```python
  asyncio.run(your_main_method())
  ```

## [0.5.0] - 2025-02-16

### Added

- Add `tab.expect_download` methods to wait for download file @3mora2

## [0.4.3] - 2025-02-11

### Added

- Add logs for Chrome process output on connection failure @stephanlensky

### Changed

- Default and launch changed to use `about:blank` (faster start and less bandwidth) @raycardillo

## [0.4.2] - 2025-02-11

### Fixed

- Multiple Browsers can be created without one affecting the other @raycardillo

## [0.4.1] - 2025-02-09

### Fixed

- Ignore irrelevant `DOM.disable` errors @raycardillo
- Test scripts improved for running on macOS @raycardillo

## [0.4.0] - 2025-02-06

### Added

- Add `tab.expect_request` and `tab.expect_response` methods to wait for a specific request or response @3mora2
- Add `tab.wait_for_ready_state` method for to wait for page to load @3mora2
- Add `tab.remove_handlers` method for removing handlers @khamaileon
- Clean up temporary profiles when `Browser.stop()` is called @barrycarey

## [0.3.1] - 2025-01-28

### Fixed

- Fixed bug in `find`/`find_element_by_text` which caused `ProtocolException` when no results were found @stephanlensky

## [0.3.0] - 2025-01-25

### Fixed

- Added `Tab.set_user_agent()` function for programmatically configuring the user-agent, language, and platform @stephanlensky
- Improved a few type annotations (`Connection.send()` function now returns correctly typed values based on the provided `cdp_obj`) @stephanlensky

## [0.2.3] - 2024-12-14

### Fixed

- Fixed mypy linting errors (attempt 2) @stephanlensky

### Added

- Handle browser process shutdown on 'Failed to connect to browser' @desoul99
- Added configurable browser connection timeout and tries @desoul99

## [0.2.2] - 2024-11-23

### Fixed

- Fix `AttributeError: 'tuple' object has no attribute 'value'` error in `connection.py` when using headless browser, @slimshreydy

## [0.2.1] - 2024-11-23

### Added

- Add automated testing framework! @stephanlensky
  - For now, just a few tests are written, including one to test browserscan.com bot detection
  - In the future, we can expand this test suite further (see [Zendriver#18](https://github.com/stephanlensky/zendriver/issues/18))
- Add return type annotation to `Tab.get_content()` @stephanlensky

### Changed

- Upgraded `websockets` to latest version (`>=14.0`) @yoori @stephanlensky

## [0.2.0] - 2024-11-17

### Changed

- Updated CDP models @stephanlensky

## [0.1.5] - 2024-11-17

### Fixed

- Reverted non-functional fixes for mypy linting errors (oops) @stephanlensky

## [0.1.4] - 2024-11-17

### Fixed

- Fixed a large number of mypy linting errors (should not result in any functional change) @stephanlensky

### Added

- Added `zendriver.__version__` attribute to get current package version at runtime @stephanlensky

## [0.1.3] - 2024-11-12

### Added

- Added support for `DOM.scrollableFlagUpdated` experimental CDP event. @michaellee94

## [0.1.2] - 2024-11-11

### Fixed

- Pinned requirement `websockets<14`, fixing the `AttributeError: 'NoneType' object has no attribute 'closed'` crash which occurs on the latest version of `websockets`. @stephanlensky
- Fixed incorrect `browser.close()` method in examples and documentation -- the correct method is `browser.stop()`. @stephanlensky
- Fixed `atexit` handler to correctly handle async `browser.stop()` method. @stephanlensky

## [0.1.1] - 2024-10-29

### Added

- Support for Python 3.10 and Python 3.11. All versions >=3.10 are now supported. @stephanlensky

## [0.1.0] - 2024-10-20

Initial version, forked from [ultrafunkamsterdam/nodriver@`1bb6003`](https://github.com/ultrafunkamsterdam/nodriver/commit/1bb6003c7f0db4d3ec05fdf3fc8c8e0804260103) with a variety of improvements.

### Fixed

- `Browser.set_all` cookies function now correctly uses provided cookies @ilkecan
- "successfully removed temp profile" message printed on exit is now only shown only when a profile was actually removed. Message is now logged at debug level instead of printed. @mreiden @stephanlensky
- Fix crash on starting browser in headless mode @ilkecan
- Fix `Browser.stop()` method to give the browser instance time to shut down before force killing @stephanlensky
- Many `ruff` lint issues @stephanlensky

### Added

- Support for linting with `ruff` and `mypy`. All `ruff` lints are fixed in the initial release, but many `mypy` issues remain to be fixed at a later date. @stephanlensky
- `py.typed` marker so importing as a library in other packages no longer causes `mypy` errors. @stephanlensky

### Changed

- Project is now built with [`uv`](https://github.com/astral-sh/uv). Automatically install dependencies to a venv with `uv sync`, run commands from the venv with `uv run`, and build the project with `uv build`. See the official [`uv` docs](https://docs.astral.sh/uv/) for more information. @stephanlensky
- Docs migrated from sphinx to [mkdocs-material](https://squidfunk.github.io/mkdocs-material/). @stephanlensky
- `Browser.stop()` is now async (so it must be `await`ed) @stephanlensky

### Removed

- Twitter account creation example @stephanlensky<|MERGE_RESOLUTION|>--- conflicted
+++ resolved
@@ -9,12 +9,9 @@
 
 ### Fixed
 
-<<<<<<< HEAD
-  - Fix `browser.stopped` to detect when the browser was closed by the user. @puc9
-=======
-  - Fix typo in `Browser._handle_target_update` that prevented target_info updates @puc9
->>>>>>> af925e93
-  - Fix [#128](https://github.com/cdpdriver/zendriver/issues/218): TimeoutError caused by Tab.xpath @ionutcatana
+- Fix `browser.stopped` to detect when the browser was closed by the user. @puc9
+- Fix typo in `Browser._handle_target_update` that prevented target_info updates @puc9
+- Fix [#128](https://github.com/cdpdriver/zendriver/issues/218): TimeoutError caused by Tab.xpath @ionutcatana
 
 ### Added
 
