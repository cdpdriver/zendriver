# Changelog

All notable changes to this project will be documented in this file.

The format is based on [Keep a Changelog](https://keepachangelog.com/en/1.1.0/),
and this project adheres to [Semantic Versioning](https://semver.org/spec/v2.0.0.html).

## [Unreleased]

### Fixed

<<<<<<< HEAD
- Fix download_path error in `DownloadExpectation` (https://github.com/cdpdriver/zendriver/issues/184) @MadsHangaard
=======
- Fix for calls to `evaluate` that return JSON: only set `serialization_options` when `return_by_value=False` @thromer
>>>>>>> d25fa470

### Added

### Changed

### Removed

## [0.14.0] - 2025-08-28

### Fixed

- Add nodriver evaluate serialization options for improved JavaScript evaluation @dbrun3

### Added

- Allow reset expect and intercept @nathanfallet

## [0.13.1] - 2025-07-27

### Fixed

- Remove unnecessary usage of `typing_extensions` (fixes `No module named 'typing_extensions'` error) @stephanlensky
- Fix verify_cf() @H1steria
- Fix relative coordinates of flash_point() @H1steria

### Added

- Add flash_point() to Tab.mouse_click() @H1steria

### Changed

- Remove Connection `__getattr__` and replace it with declared `@property` @nathanfallet
- Deprecate Element `__getattr__` and add `get(name: str)` method @nathanfallet

## [0.13.0] - 2025-07-24

### Fixed

- Gracefully close the browser process on exit @nathanfallet

### Added

- Add support for Brave browser @H1steria

## [0.12.1] - 2025-07-17

### Fixed

- Remove usage of StrEnum to fix compatibility with Python 3.10 @stephanlensky

## [0.12.0] - 2025-07-17

### Added

- Added `Tab.intercept` @nathanfallet

## [0.11.0] - 2025-07-16

### Added

- Complete rewrite of keyboard input system with new `KeyEvents` class in `zendriver.core.keys` @hvgupta
  - Added support for modifiers (Ctrl, Alt, Shift, Meta)
  - Added support for special keys including arrows, escape, delete and backspace
  - Added `KeyEvents.from_text()` class method for converting plain text to cdp events
  - Added `KeyEvents.from_mixed_input()` class method for handling mixed sequences of text, special keys to cdp events
  - Proper Handling of shift variants of keys
  - Comprehensive key event types: `CHAR`, `KEY_DOWN`, `KEY_UP`
  - Added key event type (`DOWN_AND_UP`) as a combination of `KEY_DOWN` and `KEY_UP`

### Changed

- `Element.send_keys()` now uses the new `KeyEvents` system (it is still backwards compatible with passing a string) @hvgupta
- Key event processing now properly handles modifier key sequences @hvgupta
- Update CDP schemas @nathanfallet

## [0.10.2] - 2025-07-06

### Fixed

- Refactor to asynchronous handlers to avoid blocking the listening loop @nathanfallet

## [0.10.1] - 2025-07-06

### Fixed

- Added `Tab.flash_point` from nodriver @nathanfallet
- Ensured loading is finished in expect @nathanfallet

## [0.10.0] - 2025-07-05

### Fixed

- Refactor element waiting loops in `find_*` and `select*` methods. @H1steria
- Improve `query_selector` error handling to consistently return `None` when a node is not found. @H1steria
- Add user_agent option to allow bypassing cloudflare javascript challenge in headless mode. @H1steria
- Fixed `lang` parameter never being set in `Browser.start` @nathanfallet

### Added

- Added `mouse_move` and `mouse_click` methods from nodriver. @H1steria

## [0.9.0] - 2025-07-01

### Added

- Added `speed` in `Tab.scroll_down` and `Tab.scroll_up` methods to control the scroll speed @nathanfallet
- Allow to wait for promise in `Element.apply` method @nathanfallet
- Added `Element.clear_input_by_deleting` to handle inputs with custom delete behavior @nathanfallet
- Added `Tab.xpath` from nodriver @nathanfallet

## [0.8.1] - 2025-06-07

### Fixed

- Add an optional `special_characters` flag to `Element.send_keys` to support sending special characters (e.g. emojis) @nathanfallet

## [0.8.0] - 2025-06-01

### Fixed

- Fixed tests so that they can run on Windows (and still run on Linux like before) @nathanfallet
- Remove usage of asyncio subprocess for better compatibility on Windows @nathanfallet
- Added a missing Chrome Canary path for Windows @nathanfallet
- Added a flag to re-enable `--load-extension` (disabled by default in Chrome 136+) @nathanfallet

## [0.7.1] - 2025-05-08

### Changed

- Updated CDP models @jsuarezl

## [0.7.0] - 2025-04-28

### Added

- Added `Tab.screenshot_b64` and `Element.screenshot_b64` methods to return screenshot as base64 string @falmar
- Added `Tab.print_to_pdf` to print the current page to a PDF file @stephanlensky

## [0.6.1] - 2025-04-25

### Fixed

- Fix race condition in `Browser.get` and `Tab.close` which could cause exceptions, especially when running multiple browsers in parallel @stephanlensky

## [0.6.0] - 2025-04-20

### Fixed

- `Browser.get` and `Tab.close` will now wait for their appropiate target events before returning @ccev

### Added

- Added `Tab.save_snapshot` to export the current page to MHTML format.

## [0.5.2] - 2025-04-09

### Fixed

- Fixed type annotation of `Element.children` @stephanlensky

## [0.5.1] - 2025-02-16

### Changed

- Deprecated `zendriver.loop()` function. You should instead use `asyncio` functions directly, for example:

  ```python
  asyncio.run(your_main_method())
  ```

## [0.5.0] - 2025-02-16

### Added

- Add `tab.expect_download` methods to wait for download file @3mora2

## [0.4.3] - 2025-02-11

### Added

- Add logs for Chrome process output on connection failure @stephanlensky

### Changed

- Default and launch changed to use `about:blank` (faster start and less bandwidth) @raycardillo

## [0.4.2] - 2025-02-11

### Fixed

- Multiple Browsers can be created without one affecting the other @raycardillo

## [0.4.1] - 2025-02-09

### Fixed

- Ignore irrelevant `DOM.disable` errors @raycardillo
- Test scripts improved for running on macOS @raycardillo

## [0.4.0] - 2025-02-06

### Added

- Add `tab.expect_request` and `tab.expect_response` methods to wait for a specific request or response @3mora2
- Add `tab.wait_for_ready_state` method for to wait for page to load @3mora2
- Add `tab.remove_handlers` method for removing handlers @khamaileon
- Clean up temporary profiles when `Browser.stop()` is called @barrycarey

## [0.3.1] - 2025-01-28

### Fixed

- Fixed bug in `find`/`find_element_by_text` which caused `ProtocolException` when no results were found @stephanlensky

## [0.3.0] - 2025-01-25

### Fixed

- Added `Tab.set_user_agent()` function for programmatically configuring the user-agent, language, and platform @stephanlensky
- Improved a few type annotations (`Connection.send()` function now returns correctly typed values based on the provided `cdp_obj`) @stephanlensky

## [0.2.3] - 2024-12-14

### Fixed

- Fixed mypy linting errors (attempt 2) @stephanlensky

### Added

- Handle browser process shutdown on 'Failed to connect to browser' @desoul99
- Added configurable browser connection timeout and tries @desoul99

## [0.2.2] - 2024-11-23

### Fixed

- Fix `AttributeError: 'tuple' object has no attribute 'value'` error in `connection.py` when using headless browser, @slimshreydy

## [0.2.1] - 2024-11-23

### Added

- Add automated testing framework! @stephanlensky
  - For now, just a few tests are written, including one to test browserscan.com bot detection
  - In the future, we can expand this test suite further (see [Zendriver#18](https://github.com/stephanlensky/zendriver/issues/18))
- Add return type annotation to `Tab.get_content()` @stephanlensky

### Changed

- Upgraded `websockets` to latest version (`>=14.0`) @yoori @stephanlensky

## [0.2.0] - 2024-11-17

### Changed

- Updated CDP models @stephanlensky

## [0.1.5] - 2024-11-17

### Fixed

- Reverted non-functional fixes for mypy linting errors (oops) @stephanlensky

## [0.1.4] - 2024-11-17

### Fixed

- Fixed a large number of mypy linting errors (should not result in any functional change) @stephanlensky

### Added

- Added `zendriver.__version__` attribute to get current package version at runtime @stephanlensky

## [0.1.3] - 2024-11-12

### Added

- Added support for `DOM.scrollableFlagUpdated` experimental CDP event. @michaellee94

## [0.1.2] - 2024-11-11

### Fixed

- Pinned requirement `websockets<14`, fixing the `AttributeError: 'NoneType' object has no attribute 'closed'` crash which occurs on the latest version of `websockets`. @stephanlensky
- Fixed incorrect `browser.close()` method in examples and documentation -- the correct method is `browser.stop()`. @stephanlensky
- Fixed `atexit` handler to correctly handle async `browser.stop()` method. @stephanlensky

## [0.1.1] - 2024-10-29

### Added

- Support for Python 3.10 and Python 3.11. All versions >=3.10 are now supported. @stephanlensky

## [0.1.0] - 2024-10-20

Initial version, forked from [ultrafunkamsterdam/nodriver@`1bb6003`](https://github.com/ultrafunkamsterdam/nodriver/commit/1bb6003c7f0db4d3ec05fdf3fc8c8e0804260103) with a variety of improvements.

### Fixed

- `Browser.set_all` cookies function now correctly uses provided cookies @ilkecan
- "successfully removed temp profile" message printed on exit is now only shown only when a profile was actually removed. Message is now logged at debug level instead of printed. @mreiden @stephanlensky
- Fix crash on starting browser in headless mode @ilkecan
- Fix `Browser.stop()` method to give the browser instance time to shut down before force killing @stephanlensky
- Many `ruff` lint issues @stephanlensky

### Added

- Support for linting with `ruff` and `mypy`. All `ruff` lints are fixed in the initial release, but many `mypy` issues remain to be fixed at a later date. @stephanlensky
- `py.typed` marker so importing as a library in other packages no longer causes `mypy` errors. @stephanlensky

### Changed

- Project is now built with [`uv`](https://github.com/astral-sh/uv). Automatically install dependencies to a venv with `uv sync`, run commands from the venv with `uv run`, and build the project with `uv build`. See the official [`uv` docs](https://docs.astral.sh/uv/) for more information. @stephanlensky
- Docs migrated from sphinx to [mkdocs-material](https://squidfunk.github.io/mkdocs-material/). @stephanlensky
- `Browser.stop()` is now async (so it must be `await`ed) @stephanlensky

### Removed

- Twitter account creation example @stephanlensky<|MERGE_RESOLUTION|>--- conflicted
+++ resolved
@@ -9,11 +9,8 @@
 
 ### Fixed
 
-<<<<<<< HEAD
+- Fix for calls to `evaluate` that return JSON: only set `serialization_options` when `return_by_value=False` @thromer
 - Fix download_path error in `DownloadExpectation` (https://github.com/cdpdriver/zendriver/issues/184) @MadsHangaard
-=======
-- Fix for calls to `evaluate` that return JSON: only set `serialization_options` when `return_by_value=False` @thromer
->>>>>>> d25fa470
 
 ### Added
 
