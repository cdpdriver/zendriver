# Changelog

All notable changes to this project will be documented in this file.

The format is based on [Keep a Changelog](https://keepachangelog.com/en/1.1.0/),
and this project adheres to [Semantic Versioning](https://semver.org/spec/v2.0.0.html).

## [Unreleased]

### Fixed
<<<<<<< HEAD
- Ignore irrelevant `DOM.disable` errors @raycardillo
=======
- Test scripts improved for running on macOS @raycardillo
>>>>>>> 8a70b5e9

### Added

### Changed

### Removed

## [0.4.0] - 2025-02-06

### Added

- Add `tab.expect_request` and `tab.expect_response` methods to wait for a specific request or response @3mora2
- Add `tab.wait_for_ready_state` method for to wait for page to load @3mora2
- Add `tab.remove_handlers` method for removing handlers @khamaileon
- Clean up temporary profiles when `Browser.stop()` is called @barrycarey

## [0.3.1] - 2025-01-28

### Fixed

- Fixed bug in `find`/`find_element_by_text` which caused `ProtocolException` when no results were found @stephanlensky

## [0.3.0] - 2025-01-25

### Fixed

- Added `Tab.set_user_agent()` function for programmatically configuring the user-agent, language, and platform @stephanlensky
- Improved a few type annotations (`Connection.send()` function now returns correctly typed values based on the provided `cdp_obj`) @stephanlensky

## [0.2.3] - 2024-12-14

### Fixed

- Fixed mypy linting errors (attempt 2) @stephanlensky

### Added

- Handle browser process shutdown on 'Failed to connect to browser' @desoul99
- Added configurable browser connection timeout and tries @desoul99

## [0.2.2] - 2024-11-23

### Fixed

- Fix `AttributeError: 'tuple' object has no attribute 'value'` error in `connection.py` when using headless browser, @slimshreydy

## [0.2.1] - 2024-11-23

### Added

- Add automated testing framework! @stephanlensky
  - For now, just a few tests are written, including one to test browserscan.com bot detection
  - In the future, we can expand this test suite further (see [Zendriver#18](https://github.com/stephanlensky/zendriver/issues/18))
- Add return type annotation to `Tab.get_content()` @stephanlensky

### Changed

- Upgraded `websockets` to latest version (`>=14.0`) @yoori @stephanlensky

## [0.2.0] - 2024-11-17

### Changed

- Updated CDP models @stephanlensky

## [0.1.5] - 2024-11-17

### Fixed

- Reverted non-functional fixes for mypy linting errors (oops) @stephanlensky

## [0.1.4] - 2024-11-17

### Fixed

- Fixed a large number of mypy linting errors (should not result in any functional change) @stephanlensky

### Added

- Added `zendriver.__version__` attribute to get current package version at runtime @stephanlensky

## [0.1.3] - 2024-11-12

### Added

- Added support for `DOM.scrollableFlagUpdated` experimental CDP event. @michaellee94

## [0.1.2] - 2024-11-11

### Fixed

- Pinned requirement `websockets<14`, fixing the `AttributeError: 'NoneType' object has no attribute 'closed'` crash which occurs on the latest version of `websockets`. @stephanlensky
- Fixed incorrect `browser.close()` method in examples and documentation -- the correct method is `browser.stop()`. @stephanlensky
- Fixed `atexit` handler to correctly handle async `browser.stop()` method. @stephanlensky

## [0.1.1] - 2024-10-29

### Added

- Support for Python 3.10 and Python 3.11. All versions >=3.10 are now supported. @stephanlensky

## [0.1.0] - 2024-10-20

Initial version, forked from [ultrafunkamsterdam/nodriver@`1bb6003`](https://github.com/ultrafunkamsterdam/nodriver/commit/1bb6003c7f0db4d3ec05fdf3fc8c8e0804260103) with a variety of improvements.

### Fixed

- `Browser.set_all` cookies function now correctly uses provided cookies @ilkecan
- "successfully removed temp profile" message printed on exit is now only shown only when a profile was actually removed. Message is now logged at debug level instead of printed. @mreiden @stephanlensky
- Fix crash on starting browser in headless mode @ilkecan
- Fix `Browser.stop()` method to give the browser instance time to shut down before force killing @stephanlensky
- Many `ruff` lint issues @stephanlensky

### Added

- Support for linting with `ruff` and `mypy`. All `ruff` lints are fixed in the initial release, but many `mypy` issues remain to be fixed at a later date. @stephanlensky
- `py.typed` marker so importing as a library in other packages no longer causes `mypy` errors. @stephanlensky

### Changed

- Project is now built with [`uv`](https://github.com/astral-sh/uv). Automatically install dependencies to a venv with `uv sync`, run commands from the venv with `uv run`, and build the project with `uv build`. See the official [`uv` docs](https://docs.astral.sh/uv/) for more information. @stephanlensky
- Docs migrated from sphinx to [mkdocs-material](https://squidfunk.github.io/mkdocs-material/). @stephanlensky
- `Browser.stop()` is now async (so it must be `await`ed) @stephanlensky

### Removed

- Twitter account creation example @stephanlensky<|MERGE_RESOLUTION|>--- conflicted
+++ resolved
@@ -8,11 +8,8 @@
 ## [Unreleased]
 
 ### Fixed
-<<<<<<< HEAD
 - Ignore irrelevant `DOM.disable` errors @raycardillo
-=======
 - Test scripts improved for running on macOS @raycardillo
->>>>>>> 8a70b5e9
 
 ### Added
 
