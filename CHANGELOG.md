--- conflicted
+++ resolved
@@ -9,11 +9,8 @@
 
 ### Fixed
 
-<<<<<<< HEAD
+- Added `Tab.flash_point` from nodriver @nathanfallet
 - Refactor to a Kotlin-like flow to avoid blocking the listening loop @nathanfallet
-=======
-- Added `Tab.flash_point` from nodriver @nathanfallet
->>>>>>> 5ed36c16
 
 ### Added
 
