--- conflicted
+++ resolved
@@ -11,8 +11,6 @@
 
 ### Added
 
-<<<<<<< HEAD
-=======
 ### Changed
 
 ### Removed
@@ -28,15 +26,10 @@
 
 ### Added
 
->>>>>>> bd85bfe7
 - Add `tab.expect_request` and `tab.expect_response` methods to wait for a specific request or response @3mora2
 - Add `tab.wait_for_ready_state` method for to wait for page to load @3mora2
 - Add `tab.remove_handlers` method for removing handlers @khamaileon
 - Clean up temporary profiles when `Browser.stop()` is called @barrycarey
-
-### Changed
-
-### Removed
 
 ## [0.3.1] - 2025-01-28
 
